#!/usr/bin/env python

"""
Functions for calculating cast shadow from both the sun and satellite
---------------------------------------------------------------------

as source directions, as well as self shadow masks.
---------------------------------------------------
"""

from __future__ import absolute_import, print_function
from posixpath import join as ppjoin
import numpy
import h5py

from wagl.constants import DatasetName, GroupName
from wagl.geobox import GriddedGeoBox
from wagl.margins import pixel_buffer
from wagl.satellite_solar_angles import setup_spheroid
from wagl.hdf5 import H5CompressionFilter, attach_image_attributes
from wagl.hdf5 import create_external_link
from wagl.tiling import generate_tiles
from wagl.__cast_shadow_mask import cast_shadow_main


def _self_shadow(
    incident_angles_fname,
    exiting_angles_fname,
    out_fname,
    compression=H5CompressionFilter.LZF,
    filter_opts=None,
):
    """
    A private wrapper for dealing with the internal custom workings of the
    NBAR workflow.
    """
    with h5py.File(incident_angles_fname, "r") as fid_incident, h5py.File(
        exiting_angles_fname, "r"
    ) as fid_exiting, h5py.File(out_fname, "w") as fid:

        grp1 = fid_incident[GroupName.INCIDENT_GROUP.value]
        grp2 = fid_exiting[GroupName.EXITING_GROUP.value]
        self_shadow(grp1, grp2, fid, compression, filter_opts)


def self_shadow(
    incident_angles_group,
    exiting_angles_group,
    out_group=None,
    compression=H5CompressionFilter.LZF,
    filter_opts=None,
):
    """
    Computes the self shadow mask.

    :param incident_angles_group:
        The root HDF5 `Group` that contains the incident
        angle dataset specified by the pathname given by:

        * DatasetName.INCIDENT

    :param exiting_angles_group:
        The root HDF5 `Group` that contains the exiting
        angle dataset specified by the pathname given by:

        * DatasetName.EXITING

    :param out_group:
        If set to None (default) then the results will be returned
        as an in-memory hdf5 file, i.e. the `core` driver. Otherwise,
        a writeable HDF5 `Group` object.
        The dataset name will be given by:

        * DatasetName.SELF_SHADOW

    :param compression:
        The compression filter to use.
        Default is H5CompressionFilter.LZF

    :filter_opts:
        A dict of key value pairs available to the given configuration
        instance of H5CompressionFilter. For example
        H5CompressionFilter.LZF has the keywords *chunks* and *shuffle*
        available.
        Default is None, which will use the default settings for the
        chosen H5CompressionFilter instance.

    :return:
        An opened `h5py.File` object, that is either in-memory using the
        `core` driver, or on disk.
    """
    incident_angle = incident_angles_group[DatasetName.INCIDENT.value]
    exiting_angle = exiting_angles_group[DatasetName.EXITING.value]
    geobox = GriddedGeoBox.from_dataset(incident_angle)

    # Initialise the output file
    if out_group is None:
        fid = h5py.File("self-shadow.h5", "w", driver="core", backing_store=False)
    else:
        fid = out_group

    if filter_opts is None:
        filter_opts = {}
    else:
        filter_opts = filter_opts.copy()

    if GroupName.SHADOW_GROUP.value not in fid:
        fid.create_group(GroupName.SHADOW_GROUP.value)

    grp = fid[GroupName.SHADOW_GROUP.value]

    tile_size = exiting_angle.chunks
    filter_opts["chunks"] = tile_size
    kwargs = compression.config(**filter_opts).dataset_compression_kwargs()
    cols, rows = geobox.get_shape_xy()
    kwargs["shape"] = (rows, cols)
    kwargs["dtype"] = "bool"

    # output dataset
    dataset_name = DatasetName.SELF_SHADOW.value
    out_dset = grp.create_dataset(dataset_name, **kwargs)

    # attach some attributes to the image datasets
    attrs = {
        "crs_wkt": geobox.crs.ExportToWkt(),
        "geotransform": geobox.transform.to_gdal(),
    }
    desc = "Self shadow mask derived using the incident and exiting angles."
    attrs["description"] = desc
    attrs["alias"] = "self-shadow"
    attach_image_attributes(out_dset, attrs)

    # process by tile
    for tile in generate_tiles(cols, rows, tile_size[1], tile_size[0]):
        # Read the data for the current tile
        inc = numpy.radians(incident_angle[tile])
        exi = numpy.radians(exiting_angle[tile])

        # Process the tile
        mask = numpy.ones(inc.shape, dtype="uint8")
        mask[numpy.cos(inc) <= 0.0] = 0
        mask[numpy.cos(exi) <= 0.0] = 0

        # Write the current tile to disk
        out_dset[tile] = mask

    if out_group is None:
        return fid


class FortranError(Exception):

    """
    Base class for errors thrown from the Fortran code used in this module.
    """

    def __init__(self, function_name, code, msg):
        self.function_name = function_name
        self.code = code
        self.msg = msg or "Unknown error"

    def __str__(self):
        """
        Return a string representation of this Error.
        """
        err = "Error in Fotran code {0} (code {1}): {2}"
        err = err.format(self.function_name, self.code, self.msg)
        return err


class CastShadowError(FortranError):

    """
    Class that deals with errors from :py:func:`calculate_cast_shadow`.
    """

    def __init__(self, code):
        super(CastShadowError, self).__init__(
            "cast_shadow_main", code, CastShadowError.get_error_message(code)
        )

    @staticmethod
    def get_error_message(code):
        """
        Generate an error message for a specific code. It is OK for this have
        non-returning control paths, as this will results in ``None``, which
        is handled in the super class.
        """

        def tmpt(d, n):
            """Generate message."""
            err = "attempt to access invalid {0} of {1}".format(d, n)
            return err

        if code == 20:
            return tmpt("x", "dem")
        if code == 21:
            return tmpt("x", "dem_data")
        if code == 22:
            return tmpt("x", "solar and sazi")
        if code == 23:
            return tmpt("x", "solar_data")
        if code == 24:
            return tmpt("x", "a")
        if code == 25:
            return tmpt("y", "dem_data")
        if code == 26:
            return tmpt("y", "a")
        if code == 27:
            return tmpt("x", "mask_all")
        if code == 28:
            return tmpt("y", "mask_all")
        if code == 29:
            return tmpt("x", "mask")
        if code == 30:
            return tmpt("y", "mask")
        if code == 31:
            return tmpt("X", "dem and a")
        if code == 32:
            return tmpt("y", "a")
        if code == 33:
            return tmpt("y", "dem")
        if code == 34:
            return tmpt("x", "mask_all")
        if code == 35:
            return tmpt("x", "mask")
        if code == 36:
            return tmpt("y", "mask_all")
        if code == 37:
            return tmpt("y", "mask")
        if code == 38:
            return tmpt("x", "dem")
        if code == 39:
            return tmpt("x", "dem_data")
        if code == 40:
            return tmpt("x", "solar")
        if code == 41:
            return tmpt("x", "solar_data")
        if code == 42:
            return tmpt("x", "a and dem")
        if code == 43:
            return tmpt("y", "a")
        if code == 44:
            return tmpt("y", "dem")
        if code == 45:
            return tmpt("x", "mask_all")
        if code == 46:
            return tmpt("x", "mask")
        if code == 47:
            return tmpt("y", "mask_alll")
        if code == 48:
            return tmpt("y", "mask")
        if code == 49:
            return tmpt("x", "a and dem")
        if code == 50:
            return tmpt("y", "a")
        if code == 51:
            return tmpt("y", "dem")
        if code == 52:
            return tmpt("x", "mask_all")
        if code == 53:
            return tmpt("x", "mask")
        if code == 54:
            return tmpt("y", "mask_all")
        if code == 55:
            return tmpt("y", "mask")
        if code == 61:
            return "azimuth case not possible - phi_sun must be in 0 to 360 deg"
        if code == 62:
            return "k_max gt k_setting"
        if code == 63:
            return "add outside add_max ranges"
        if code == 71:
            return "Parameters defining A are invalid"
        if code == 72:
            return "Matrix A not embedded in image"
        if code == 73:
            return "matrix A does not have sufficient y margin"
        if code == 74:
            return "matrix A does not have sufficient x margin"


def _calculate_cast_shadow(
    acquisition,
    dsm_fname,
    buffer_distance,
    satellite_solar_angles_fname,
    out_fname,
    compression=H5CompressionFilter.LZF,
    filter_opts=None,
    solar_source=True,
):
    """
    A private wrapper for dealing with the internal custom workings of the
    NBAR workflow.
    """
    with h5py.File(dsm_fname, "r") as dsm_fid, h5py.File(
        satellite_solar_angles_fname, "r"
    ) as fid_sat_sol, h5py.File(out_fname, "w") as fid:

        grp1 = dsm_fid[GroupName.ELEVATION_GROUP.value]
        grp2 = fid_sat_sol[GroupName.SAT_SOL_GROUP.value]
        calculate_cast_shadow(
            acquisition,
            grp1,
            grp2,
            buffer_distance,
            fid,
            compression,
            filter_opts,
            solar_source,
        )


def calculate_cast_shadow(
    acquisition,
    dsm_group,
    satellite_solar_group,
    buffer_distance,
    out_group=None,
    compression=H5CompressionFilter.LZF,
    filter_opts=None,
    solar_source=True,
):
    """
    This code is an interface to the fortran code
    cast_shadow_main.f90 written by Fuqin (and modified to
    work with F2py).

    The following was taken from the top of the Fotran program:
    "cast_shadow_main.f90":

    Creates a shadow mask for a standard Landsat scene
    the program was originally written by DLB Jupp in Oct. 2010
    for a small sub_matrix and was modified by Fuqin Li in Oct.
    2010 so that the program can be used for large landsat scene.

    Basically, a sub-matrix A is embedded in a larger DEM image
    and the borders must be large enough to find the shaded pixels.
    If we assume the solar azimuth and zenith angles change very
    little within the sub-matrix A, then the Landsat scene can be
    divided into several sub_matrix.
    For Australian region, with 0 .00025 degree resolution, the
    sub-marix A is set to 500x500

    we also need to set extra DEM lines/columns to run the Landsat
    scene. This will change with elevation
    difference within the scene and solar zenith angle. For
    Australian region and Landsat scene with 0.00025 degree
    resolution, the maximum extra lines are set to 250 pixels/lines
    for each direction. This figure shold be sufficient for everywhere
    and anytime in Australia. Thus the DEM image will be larger than
    landsat image for 500 lines x 500 columns

    :param acquisition:
        An instance of an acquisition object.

    :param dsm_group:
        The root HDF5 `Group` that contains the Digital Surface Model
        data.
        The dataset pathnames are given by:

        * DatasetName.DSM_SMOOTHED

        The dataset must have the same dimensions as `acquisition`
        plus a margin of widths specified by margin.

    :param satellite_solar_group:
        The root HDF5 `Group` that contains the satellite and solar
        datasets specified by the pathnames given by:

        * DatasetName.SOLAR_ZENITH
        * DatasetName.SOLAR_AZIMUTH
        * DatasetName.SATELLITE_VIEW
        * DatasetName.SATELLITE_AZIMUTH

    :param buffer_distance:
        A number representing the desired distance (in the same
        units as the acquisition) in which to calculate the extra
        number of pixels required to buffer an image.
        Default is 8000.

    :param out_group:
        If set to None (default) then the results will be returned
        as an in-memory hdf5 file, i.e. the `core` driver. Otherwise,
        a writeable HDF5 `Group` object.

        The dataset names will be given by the format string detailed
        by:

        * DatasetName.CAST_SHADOW_FMT

    :param compression:
        The compression filter to use.
        Default is H5CompressionFilter.LZF

    :filter_opts:
        A dict of key value pairs available to the given configuration
        instance of H5CompressionFilter. For example
        H5CompressionFilter.LZF has the keywords *chunks* and *shuffle*
        available.
        Default is None, which will use the default settings for the
        chosen H5CompressionFilter instance.

    :param solar_source:
        A `bool` indicating whether or not the source for the line
        of sight comes from the sun (True; Default), or False
        indicating the satellite.

    :return:
        An opened `h5py.File` object, that is either in-memory using the
        `core` driver, or on disk.

    :warning:
        The Fortran code cannot be compiled with ``-O3`` as it
        produces incorrect results if it is.
    """
    # Setup the geobox
    geobox = acquisition.gridded_geo_box()
    x_res, y_res = geobox.pixelsize
    x_origin, y_origin = geobox.origin

    # Are we in UTM or geographics?
    is_utm = not geobox.crs.IsGeographic()

    # Retrive the spheroid parameters
    # (used in calculating pixel size in metres per lat/lon)
    spheroid, _ = setup_spheroid(geobox.crs.ExportToWkt())

    # Define Top, Bottom, Left, Right pixel buffer margins
    margins = pixel_buffer(acquisition, buffer_distance)

    if solar_source:
        zenith_name = DatasetName.SOLAR_ZENITH.value
        azimuth_name = DatasetName.SOLAR_AZIMUTH.value
    else:
        zenith_name = DatasetName.SATELLITE_VIEW.value
        azimuth_name = DatasetName.SATELLITE_AZIMUTH.value

    zenith_angle = satellite_solar_group[zenith_name][:]
    azimuth_angle = satellite_solar_group[azimuth_name][:]
    elevation = dsm_group[DatasetName.DSM_SMOOTHED.value][:]

    # block height and width of the window/submatrix used in the cast
    # shadow algorithm
    block_width = margins.left + margins.right
    block_height = margins.top + margins.bottom

    # Compute the cast shadow mask
    ierr, mask = cast_shadow_main(
        elevation,
        zenith_angle,
        azimuth_angle,
        x_res,
        y_res,
        spheroid,
        y_origin,
        x_origin,
        margins.left,
        margins.right,
        margins.top,
        margins.bottom,
        block_height,
        block_width,
        is_utm,
    )

    if ierr:
        raise CastShadowError(ierr)

    source_dir = "SUN" if solar_source else "SATELLITE"

    # Initialise the output file
    if out_group is None:
        fid = h5py.File(
            "cast-shadow-{}.h5".format(source_dir),
            "w",
            driver="core",
            backing_store=False,
        )
    else:
        fid = out_group

    if GroupName.SHADOW_GROUP.value not in fid:
        fid.create_group(GroupName.SHADOW_GROUP.value)

    if filter_opts is None:
        filter_opts = {}
    else:
        filter_opts = filter_opts.copy()

    grp = fid[GroupName.SHADOW_GROUP.value]
    tile_size = satellite_solar_group[zenith_name].chunks
    filter_opts["chunks"] = tile_size
    kwargs = compression.config(**filter_opts).dataset_compression_kwargs()
    kwargs["dtype"] = "bool"

    dname_fmt = DatasetName.CAST_SHADOW_FMT.value
    out_dset = grp.create_dataset(
        dname_fmt.format(source=source_dir), data=mask, **kwargs
    )

    # attach some attributes to the image datasets
    attrs = {
        "crs_wkt": geobox.crs.ExportToWkt(),
        "geotransform": geobox.transform.to_gdal(),
    }
    desc = (
        "The cast shadow mask determined using the {} " "as the source direction."
    ).format(source_dir)
    attrs["description"] = desc
    attrs["alias"] = "cast-shadow-{}".format(source_dir).lower()
    attach_image_attributes(out_dset, attrs)

    if out_group is None:
        return fid


def _combine_shadow(
    self_shadow_fname,
    cast_shadow_sun_fname,
    cast_shadow_satellite_fname,
    out_fname,
    compression=H5CompressionFilter.LZF,
    filter_opts=None,
):
    """
    A private wrapper for dealing with the internal custom workings of the
    NBAR workflow.
    """
    with h5py.File(self_shadow_fname, "r") as fid_self, h5py.File(
        cast_shadow_sun_fname, "r"
    ) as fid_sun, h5py.File(cast_shadow_satellite_fname, "r") as fid_sat, h5py.File(
        out_fname, "w"
    ) as fid:

        grp1 = fid_self[GroupName.SHADOW_GROUP.value]
        grp2 = fid_sun[GroupName.SHADOW_GROUP.value]
        grp3 = fid_sat[GroupName.SHADOW_GROUP.value]
        combine_shadow_masks(grp1, grp2, grp3, fid, compression, filter_opts)

    link_shadow_datasets(
        self_shadow_fname, cast_shadow_sun_fname, cast_shadow_satellite_fname, out_fname
    )


def combine_shadow_masks(
    self_shadow_group,
    cast_shadow_sun_group,
    cast_shadow_satellite_group,
    out_group=None,
    compression=H5CompressionFilter.LZF,
    filter_opts=None,
):
    """
    A convienice function for combining the shadow masks into a single
    boolean array.

    :param self_shadow_group:
        The root HDF5 `Group` that contains the self shadow
        dataset specified by the pathname given by:

        * DatasetName.SELF_SHADOW

    :param cast_shadow_sun_group:
        The root HDF5 `Group` that contains the cast shadow
        (solar direction) dataset specified by the pathname
        given by:

        * DatasetName.CAST_SHADOW_FMT

    :param cast_shadow_sun_group:
        The root HDF5 `Group` that contains the cast shadow
        (satellite direction) dataset specified by the pathname
        given by:

        * DatasetName.CAST_SHDADOW_FMT

    :param out_group:
        If set to None (default) then the results will be returned
        as an in-memory hdf5 file, i.e. the `core` driver. Otherwise,
        a writeable HDF5 `Group` object.

        The dataset names will be given by the format string detailed
        by:

        * DatasetName.COMBINED_SHADOW

    :param compression:
        The compression filter to use.
        Default is H5CompressionFilter.LZF

    :filter_opts:
        A dict of key value pairs available to the given configuration
        instance of H5CompressionFilter. For example
        H5CompressionFilter.LZF has the keywords *chunks* and *shuffle*
        available.
        Default is None, which will use the default settings for the
        chosen H5CompressionFilter instance.

    :return:
        An opened `h5py.File` object, that is either in-memory using the
        `core` driver, or on disk.
    """
    # access the datasets
    dname_fmt = DatasetName.CAST_SHADOW_FMT.value
    self_shad = self_shadow_group[DatasetName.SELF_SHADOW.value]
    cast_sun = cast_shadow_sun_group[dname_fmt.format(source="SUN")]
    dname = dname_fmt.format(source="SATELLITE")
    cast_sat = cast_shadow_satellite_group[dname]
    geobox = GriddedGeoBox.from_dataset(self_shad)

    # Initialise the output files
    if out_group is None:
        fid = h5py.File("combined-shadow.h5", "w", driver="core", backing_store=False)
    else:
        fid = out_group

    if GroupName.SHADOW_GROUP.value not in fid:
        fid.create_group(GroupName.SHADOW_GROUP.value)

    if filter_opts is None:
        filter_opts = {}
    else:
        filter_opts = filter_opts.copy()

    grp = fid[GroupName.SHADOW_GROUP.value]
    tile_size = cast_sun.chunks
    filter_opts["chunks"] = tile_size
    kwargs = compression.config(**filter_opts).dataset_compression_kwargs()
    cols, rows = geobox.get_shape_xy()
    kwargs["shape"] = (rows, cols)
    kwargs["dtype"] = "bool"

    # output dataset
    out_dset = grp.create_dataset(DatasetName.COMBINED_SHADOW.value, **kwargs)

    # attach some attributes to the image datasets
    attrs = {
        "crs_wkt": geobox.crs.ExportToWkt(),
        "geotransform": geobox.transform.to_gdal(),
    }
    desc = (
        "Combined shadow masks: 1. self shadow, "
        "2. cast shadow (solar direction), "
        "3. cast shadow (satellite direction)."
    )
    attrs["description"] = desc
    attrs["mask_values"] = "False = Shadow; True = Non Shadow"
    attrs["alias"] = "terrain-shadow"
    attach_image_attributes(out_dset, attrs)

    # process by tile
    for tile in generate_tiles(cols, rows, tile_size[1], tile_size[0]):
<<<<<<< HEAD
        out_dset[tile] = (self_shad[tile] & cast_sun[tile] & cast_sat[tile])
=======
        # Row and column start locations
        ystart, yend = tile[0]
        xstart, xend = tile[1]
        idx = (slice(ystart, yend), slice(xstart, xend))

        out_dset[idx] = self_shad[idx] & cast_sun[idx] & cast_sat[idx]
>>>>>>> a881eba9

    if out_group is None:
        return fid


def link_shadow_datasets(
    self_shadow_fname, cast_shadow_sun_fname, cast_shadow_satellite_fname, out_fname
):
    """
    Link the self shadow mask, and the two cast shadow masks into a
    single file for easier access.
    """
    group_path = GroupName.SHADOW_GROUP.value
    dname_fmt = DatasetName.CAST_SHADOW_FMT.value
    dname = ppjoin(group_path, DatasetName.SELF_SHADOW.value)
    create_external_link(self_shadow_fname, dname, out_fname, dname)

    dname = ppjoin(group_path, dname_fmt.format(source="SUN"))
    create_external_link(cast_shadow_sun_fname, dname, out_fname, dname)

    dname = ppjoin(group_path, dname_fmt.format(source="SATELLITE"))
    create_external_link(cast_shadow_satellite_fname, dname, out_fname, dname)<|MERGE_RESOLUTION|>--- conflicted
+++ resolved
@@ -652,16 +652,7 @@
 
     # process by tile
     for tile in generate_tiles(cols, rows, tile_size[1], tile_size[0]):
-<<<<<<< HEAD
-        out_dset[tile] = (self_shad[tile] & cast_sun[tile] & cast_sat[tile])
-=======
-        # Row and column start locations
-        ystart, yend = tile[0]
-        xstart, xend = tile[1]
-        idx = (slice(ystart, yend), slice(xstart, xend))
-
-        out_dset[idx] = self_shad[idx] & cast_sun[idx] & cast_sat[idx]
->>>>>>> a881eba9
+        out_dset[tile] = self_shad[tile] & cast_sun[tile] & cast_sat[tile]
 
     if out_group is None:
         return fid
