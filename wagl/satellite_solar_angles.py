--- conflicted
+++ resolved
@@ -1092,16 +1092,6 @@
         time = np.full(dims, no_data, dtype=out_dtype)
         # loop each row within each tile (which itself could be a single row)
         for i in range(lon_data.shape[0]):
-<<<<<<< HEAD
-            row_id = tile[0].start + i + 1 # FORTRAN 1 based index
-
-            stat = angle(dims[1], acquisition.lines, row_id, col_offset, lat_data[i],
-                         lon_data[i], spheroid[0], orbital_elements[0],
-                         acquisition.decimal_hour(), century, trackpoints, smodel[0], track[0],
-                         view[i], azi[i], asol[i], soazi[i], rela_angle[i],
-                         time[i], x_cent, n_cent)
-                         # x_cent[idx[0]], n_cent[idx[0]])
-=======
             row_id = idx[0].start + i + 1  # FORTRAN 1 based index
 
             stat = angle(
@@ -1128,7 +1118,6 @@
                 n_cent,
             )
             # x_cent[idx[0]], n_cent[idx[0]])
->>>>>>> a881eba9
 
             if stat != 0:
                 msg = (
