#!/usr/bin/env python

"""
Calculates 2D grids of incident, exiting and relative azimuthal angles.
"""

from __future__ import absolute_import, print_function
import numpy
import h5py

from wagl.constants import DatasetName, GroupName
from wagl.geobox import GriddedGeoBox
from wagl.tiling import generate_tiles
from wagl.data import as_array
from wagl.hdf5 import H5CompressionFilter, attach_image_attributes
from wagl.__exiting_angle import exiting_angle
from wagl.__incident_angle import incident_angle


def _incident_exiting_angles(
    satellite_solar_fname,
    slope_aspect_fname,
    out_fname,
    compression=H5CompressionFilter.LZF,
    filter_opts=None,
    incident=True,
):
    """
    A private wrapper for dealing with the internal custom workings of the
    NBAR workflow.
    """
    with h5py.File(satellite_solar_fname, "r") as sat_sol, h5py.File(
        slope_aspect_fname, "r"
    ) as slp_asp, h5py.File(out_fname, "w") as out_fid:

        grp1 = sat_sol[GroupName.SAT_SOL_GROUP.value]
        grp2 = slp_asp[GroupName.SLP_ASP_GROUP.value]
        if incident:
            incident_angles(grp1, grp2, out_fid, compression, filter_opts)
        else:
            exiting_angles(grp1, grp2, out_fid, compression, filter_opts)


def incident_angles(
    satellite_solar_group,
    slope_aspect_group,
    out_group=None,
    compression=H5CompressionFilter.LZF,
    filter_opts=None,
):
    """
    Calculates the incident angle and the azimuthal incident angle.

    :param satellite_solar_group:
        The root HDF5 `Group` that contains the solar zenith and
        solar azimuth datasets specified by the pathnames given by:

        * DatasetName.SOLAR_ZENITH
        * DatasetName.SOLAR_AZIMUTH

    :param slope_aspect_group:
        The root HDF5 `Group` that contains the slope and aspect
        datasets specified by the pathnames given by:

        * DatasetName.SLOPE
        * DatasetName.ASPECT

    :param out_group:
        If set to None (default) then the results will be returned
        as an in-memory hdf5 file, i.e. the `core` driver. Otherwise,
        a writeable HDF5 `Group` object.

        The dataset names will be as follows:

        * DatasetName.INCIDENT
        * DatasetName.AZIMUTHAL_INCIDENT

    :param compression:
        The compression filter to use.
        Default is H5CompressionFilter.LZF

    :filter_opts:
        A dict of key value pairs available to the given configuration
        instance of H5CompressionFilter. For example
        H5CompressionFilter.LZF has the keywords *chunks* and *shuffle*
        available.
        Default is None, which will use the default settings for the
        chosen H5CompressionFilter instance.

    :return:
        An opened `h5py.File` object, that is either in-memory using the
        `core` driver, or on disk.
    """
    # dataset arrays
    dname = DatasetName.SOLAR_ZENITH.value
    solar_zenith_dataset = satellite_solar_group[dname]
    dname = DatasetName.SOLAR_AZIMUTH.value
    solar_azimuth_dataset = satellite_solar_group[dname]
    slope_dataset = slope_aspect_group[DatasetName.SLOPE.value]
    aspect_dataset = slope_aspect_group[DatasetName.ASPECT.value]

    geobox = GriddedGeoBox.from_dataset(solar_zenith_dataset)
    shape = geobox.get_shape_yx()
    rows, cols = shape
    crs = geobox.crs.ExportToWkt()

    # Initialise the output files
    if out_group is None:
        fid = h5py.File("incident-angles.h5", "w", driver="core", backing_store=False)
    else:
        fid = out_group

    if GroupName.INCIDENT_GROUP.value not in fid:
        fid.create_group(GroupName.INCIDENT_GROUP.value)

    if filter_opts is None:
        filter_opts = {}

    grp = fid[GroupName.INCIDENT_GROUP.value]
    tile_size = solar_zenith_dataset.chunks
    filter_opts["chunks"] = tile_size
    kwargs = compression.config(**filter_opts).dataset_compression_kwargs()
    no_data = numpy.nan
    kwargs["shape"] = shape
    kwargs["fillvalue"] = no_data
    kwargs["dtype"] = "float32"

    # output datasets
    dataset_name = DatasetName.INCIDENT.value
    incident_dset = grp.create_dataset(dataset_name, **kwargs)
    dataset_name = DatasetName.AZIMUTHAL_INCIDENT.value
    azi_inc_dset = grp.create_dataset(dataset_name, **kwargs)

    # attach some attributes to the image datasets
    attrs = {
        "crs_wkt": crs,
        "geotransform": geobox.transform.to_gdal(),
        "no_data_value": no_data,
    }
    desc = "Contains the incident angles in degrees."
    attrs["description"] = desc
    attrs["alias"] = "incident"
    attach_image_attributes(incident_dset, attrs)

    desc = "Contains the azimuthal incident angles in degrees."
    attrs["description"] = desc
    attrs["alias"] = "azimuthal-incident"
    attach_image_attributes(azi_inc_dset, attrs)

    # process by tile
    for tile in generate_tiles(cols, rows, tile_size[1], tile_size[0]):
        # Tile size
        ysize = tile[0].stop - tile[0].start
        xsize = tile[1].stop - tile[1].start

        # Read the data for the current tile
        # Convert to required datatype and transpose
<<<<<<< HEAD
        sol_zen = as_array(solar_zenith_dataset[tile],
                           dtype=numpy.float32, transpose=True)
        sol_azi = as_array(solar_azimuth_dataset[tile],
                           dtype=numpy.float32, transpose=True)
        slope = as_array(slope_dataset[tile],
                         dtype=numpy.float32, transpose=True)
        aspect = as_array(aspect_dataset[tile],
                          dtype=numpy.float32, transpose=True)
=======
        sol_zen = as_array(solar_zenith_dataset[idx], dtype=numpy.float32, transpose=True)
        sol_azi = as_array(
            solar_azimuth_dataset[idx], dtype=numpy.float32, transpose=True
        )
        slope = as_array(slope_dataset[idx], dtype=numpy.float32, transpose=True)
        aspect = as_array(aspect_dataset[idx], dtype=numpy.float32, transpose=True)
>>>>>>> a881eba9

        # Initialise the work arrays
        incident = numpy.zeros((ysize, xsize), dtype="float32")
        azi_incident = numpy.zeros((ysize, xsize), dtype="float32")

        # Process the current tile
        incident_angle(
            xsize,
            ysize,
            sol_zen,
            sol_azi,
            slope,
            aspect,
            incident.transpose(),
            azi_incident.transpose(),
        )

        # Write the current tile to disk
        incident_dset[tile] = incident
        azi_inc_dset[tile] = azi_incident

    if out_group is None:
        return fid


def exiting_angles(
    satellite_solar_group,
    slope_aspect_group,
    out_group=None,
    compression=H5CompressionFilter.LZF,
    filter_opts=None,
):
    """
    Calculates the exiting angle and the azimuthal exiting angle.

    :param satellite_solar_group:
        The root HDF5 `Group` that contains the satellite view and
        satellite azimuth datasets specified by the pathnames given by:

        * DatasetName.SATELLITE_VIEW
        * DatasetName.SATELLITE_AZIMUTH

    :param slope_aspect_group:
        The root HDF5 `Group` that contains the slope and aspect
        datasets specified by the pathnames given by:

        * DatasetName.SLOPE
        * DatasetName.ASPECT

    :param out_group:
        If set to None (default) then the results will be returned
        as an in-memory hdf5 file, i.e. the `core` driver. Otherwise,
        a writeable HDF5 `Group` object.

        The dataset names will be as follows:

        * DatasetName.EXITING
        * DatasetName.AZIMUTHAL_EXITING

    :param compression:
        The compression filter to use.
        Default is H5CompressionFilter.LZF

    :filter_opts:
        A dict of key value pairs available to the given configuration
        instance of H5CompressionFilter. For example
        H5CompressionFilter.LZF has the keywords *chunks* and *shuffle*
        available.
        Default is None, which will use the default settings for the
        chosen H5CompressionFilter instance.

    :return:
        An opened `h5py.File` object, that is either in-memory using the
        `core` driver, or on disk.
    """
    # dataset arrays
    dname = DatasetName.SATELLITE_VIEW.value
    satellite_view_dataset = satellite_solar_group[dname]
    dname = DatasetName.SATELLITE_AZIMUTH.value
    satellite_azimuth_dataset = satellite_solar_group[dname]
    slope_dataset = slope_aspect_group[DatasetName.SLOPE.value]
    aspect_dataset = slope_aspect_group[DatasetName.ASPECT.value]

    geobox = GriddedGeoBox.from_dataset(satellite_view_dataset)
    shape = geobox.get_shape_yx()
    rows, cols = shape
    crs = geobox.crs.ExportToWkt()

    # Initialise the output files
    if out_group is None:
        fid = h5py.File("exiting-angles.h5", "w", driver="core", backing_store=False)
    else:
        fid = out_group

    if GroupName.EXITING_GROUP.value not in fid:
        fid.create_group(GroupName.EXITING_GROUP.value)

    if filter_opts is None:
        filter_opts = {}

    grp = fid[GroupName.EXITING_GROUP.value]
    tile_size = satellite_view_dataset.chunks
    filter_opts["chunks"] = tile_size
    kwargs = compression.config(**filter_opts).dataset_compression_kwargs()
    no_data = numpy.nan
    kwargs["shape"] = shape
    kwargs["fillvalue"] = no_data
    kwargs["dtype"] = "float32"

    # output datasets
    dataset_name = DatasetName.EXITING.value
    exiting_dset = grp.create_dataset(dataset_name, **kwargs)
    dataset_name = DatasetName.AZIMUTHAL_EXITING.value
    azi_exit_dset = grp.create_dataset(dataset_name, **kwargs)

    # attach some attributes to the image datasets
    attrs = {
        "crs_wkt": crs,
        "geotransform": geobox.transform.to_gdal(),
        "no_data_value": no_data,
    }
    desc = "Contains the exiting angles in degrees."
    attrs["description"] = desc
    attrs["alias"] = "exiting"
    attach_image_attributes(exiting_dset, attrs)

    desc = "Contains the azimuthal exiting angles in degrees."
    attrs["description"] = desc
    attrs["alias"] = "azimuthal-exiting"
    attach_image_attributes(azi_exit_dset, attrs)

    # process by tile
    for tile in generate_tiles(cols, rows, tile_size[1], tile_size[0]):
        # Tile size
        ysize = tile[0].stop - tile[0].start
        xsize = tile[1].stop - tile[1].start

        # Read the data for the current tile
        # Convert to required datatype and transpose
<<<<<<< HEAD
        sat_view = as_array(satellite_view_dataset[tile],
                            dtype=numpy.float32, transpose=True)
        sat_azi = as_array(satellite_azimuth_dataset[tile],
                           dtype=numpy.float32, transpose=True)
        slope = as_array(slope_dataset[tile],
                         dtype=numpy.float32, transpose=True)
        aspect = as_array(aspect_dataset[tile],
                          dtype=numpy.float32, transpose=True)
=======
        sat_view = as_array(
            satellite_view_dataset[idx], dtype=numpy.float32, transpose=True
        )
        sat_azi = as_array(
            satellite_azimuth_dataset[idx], dtype=numpy.float32, transpose=True
        )
        slope = as_array(slope_dataset[idx], dtype=numpy.float32, transpose=True)
        aspect = as_array(aspect_dataset[idx], dtype=numpy.float32, transpose=True)
>>>>>>> a881eba9

        # Initialise the work arrays
        exiting = numpy.zeros((ysize, xsize), dtype="float32")
        azi_exiting = numpy.zeros((ysize, xsize), dtype="float32")

        # Process the current tile
        exiting_angle(
            xsize,
            ysize,
            sat_view,
            sat_azi,
            slope,
            aspect,
            exiting.transpose(),
            azi_exiting.transpose(),
        )

        # Write the current to disk
        exiting_dset[tile] = exiting
        azi_exit_dset[tile] = azi_exiting

    if out_group is None:
        return fid


def _relative_azimuth_slope(
    incident_angles_fname,
    exiting_angles_fname,
    out_fname,
    compression=H5CompressionFilter.LZF,
    filter_opts=None,
):
    """
    A private wrapper for dealing with the internal custom workings of the
    NBAR workflow.
    """
    with h5py.File(incident_angles_fname, "r") as inci_fid, h5py.File(
        exiting_angles_fname, "r"
    ) as exit_fid, h5py.File(out_fname, "w") as out_fid:

        grp1 = inci_fid[GroupName.INCIDENT_GROUP.value]
        grp2 = exit_fid[GroupName.EXITING_GROUP.value]
        relative_azimuth_slope(grp1, grp2, out_fid, compression, filter_opts)


def relative_azimuth_slope(
    incident_angles_group,
    exiting_angles_group,
    out_group=None,
    compression=H5CompressionFilter.LZF,
    filter_opts=None,
):
    """
    Calculates the relative azimuth angle on the slope surface.

    :param incident_angles_group:
        The root HDF5 `Group` that contains the azimuthal incident
        angle dataset specified by the pathname given by:

        * DatasetName.AZIMUTHAL_INCIDENT

    :param exiting_angles_group:
        The root HDF5 `Group` that contains the azimuthal exiting
        angle dataset specified by the pathname given by:

        * DatasetName.AZIMUTHAL_EXITING

    :param out_group:
        If set to None (default) then the results will be returned
        as an in-memory hdf5 file, i.e. the `core` driver. Otherwise,
        a writeable HDF5 `Group` object.

        The dataset names will be as follows:

        * DatasetName.RELATIVE_SLOPE

    :param compression:
        The compression filter to use.
        Default is H5CompressionFilter.LZF

    :filter_opts:
        A dict of key value pairs available to the given configuration
        instance of H5CompressionFilter. For example
        H5CompressionFilter.LZF has the keywords *chunks* and *shuffle*
        available.
        Default is None, which will use the default settings for the
        chosen H5CompressionFilter instance.

    :return:
        An opened `h5py.File` object, that is either in-memory using the
        `core` driver, or on disk.
    """
    # dataset arrays
    dname = DatasetName.AZIMUTHAL_INCIDENT.value
    azimuth_incident_dataset = incident_angles_group[dname]
    dname = DatasetName.AZIMUTHAL_EXITING.value
    azimuth_exiting_dataset = exiting_angles_group[dname]

    geobox = GriddedGeoBox.from_dataset(azimuth_incident_dataset)
    shape = geobox.get_shape_yx()
    rows, cols = shape
    crs = geobox.crs.ExportToWkt()

    # Initialise the output files
    if out_group is None:
        fid = h5py.File(
            "relative-azimuth-angles.h5", "w", driver="core", backing_store=False
        )
    else:
        fid = out_group

    if GroupName.REL_SLP_GROUP.value not in fid:
        fid.create_group(GroupName.REL_SLP_GROUP.value)

    if filter_opts is None:
        filter_opts = {}

    grp = fid[GroupName.REL_SLP_GROUP.value]
    tile_size = azimuth_incident_dataset.chunks
    filter_opts["chunks"] = tile_size
    kwargs = compression.config(**filter_opts).dataset_compression_kwargs()
    no_data = numpy.nan
    kwargs["shape"] = shape
    kwargs["fillvalue"] = no_data
    kwargs["dtype"] = "float32"

    # output datasets
    out_dset = grp.create_dataset(DatasetName.RELATIVE_SLOPE.value, **kwargs)

    # attach some attributes to the image datasets
    attrs = {
        "crs_wkt": crs,
        "geotransform": geobox.transform.to_gdal(),
        "no_data_value": no_data,
    }
    desc = "Contains the relative azimuth angles on the slope surface in " "degrees."
    attrs["description"] = desc
    attrs["alias"] = "relative-slope"
    attach_image_attributes(out_dset, attrs)

    # process by tile
    for tile in generate_tiles(cols, rows, tile_size[1], tile_size[0]):
        # Read the data for the current tile
        azi_inc = azimuth_incident_dataset[tile]
        azi_exi = azimuth_exiting_dataset[tile]

        # Process the tile
        rel_azi = azi_inc - azi_exi
        rel_azi[rel_azi <= -180.0] += 360.0
        rel_azi[rel_azi > 180.0] -= 360.0

        # Write the current tile to disk
        out_dset[tile] = rel_azi

    if out_group is None:
        return fid<|MERGE_RESOLUTION|>--- conflicted
+++ resolved
@@ -155,23 +155,14 @@
 
         # Read the data for the current tile
         # Convert to required datatype and transpose
-<<<<<<< HEAD
-        sol_zen = as_array(solar_zenith_dataset[tile],
-                           dtype=numpy.float32, transpose=True)
-        sol_azi = as_array(solar_azimuth_dataset[tile],
-                           dtype=numpy.float32, transpose=True)
-        slope = as_array(slope_dataset[tile],
-                         dtype=numpy.float32, transpose=True)
-        aspect = as_array(aspect_dataset[tile],
-                          dtype=numpy.float32, transpose=True)
-=======
-        sol_zen = as_array(solar_zenith_dataset[idx], dtype=numpy.float32, transpose=True)
+        sol_zen = as_array(
+            solar_zenith_dataset[tile], dtype=numpy.float32, transpose=True
+        )
         sol_azi = as_array(
-            solar_azimuth_dataset[idx], dtype=numpy.float32, transpose=True
-        )
-        slope = as_array(slope_dataset[idx], dtype=numpy.float32, transpose=True)
-        aspect = as_array(aspect_dataset[idx], dtype=numpy.float32, transpose=True)
->>>>>>> a881eba9
+            solar_azimuth_dataset[tile], dtype=numpy.float32, transpose=True
+        )
+        slope = as_array(slope_dataset[tile], dtype=numpy.float32, transpose=True)
+        aspect = as_array(aspect_dataset[tile], dtype=numpy.float32, transpose=True)
 
         # Initialise the work arrays
         incident = numpy.zeros((ysize, xsize), dtype="float32")
@@ -311,25 +302,14 @@
 
         # Read the data for the current tile
         # Convert to required datatype and transpose
-<<<<<<< HEAD
-        sat_view = as_array(satellite_view_dataset[tile],
-                            dtype=numpy.float32, transpose=True)
-        sat_azi = as_array(satellite_azimuth_dataset[tile],
-                           dtype=numpy.float32, transpose=True)
-        slope = as_array(slope_dataset[tile],
-                         dtype=numpy.float32, transpose=True)
-        aspect = as_array(aspect_dataset[tile],
-                          dtype=numpy.float32, transpose=True)
-=======
         sat_view = as_array(
-            satellite_view_dataset[idx], dtype=numpy.float32, transpose=True
+            satellite_view_dataset[tile], dtype=numpy.float32, transpose=True
         )
         sat_azi = as_array(
-            satellite_azimuth_dataset[idx], dtype=numpy.float32, transpose=True
-        )
-        slope = as_array(slope_dataset[idx], dtype=numpy.float32, transpose=True)
-        aspect = as_array(aspect_dataset[idx], dtype=numpy.float32, transpose=True)
->>>>>>> a881eba9
+            satellite_azimuth_dataset[tile], dtype=numpy.float32, transpose=True
+        )
+        slope = as_array(slope_dataset[tile], dtype=numpy.float32, transpose=True)
+        aspect = as_array(aspect_dataset[tile], dtype=numpy.float32, transpose=True)
 
         # Initialise the work arrays
         exiting = numpy.zeros((ysize, xsize), dtype="float32")
@@ -465,7 +445,7 @@
         "geotransform": geobox.transform.to_gdal(),
         "no_data_value": no_data,
     }
-    desc = "Contains the relative azimuth angles on the slope surface in " "degrees."
+    desc = "Contains the relative azimuth angles on the slope surface in degrees."
     attrs["description"] = desc
     attrs["alias"] = "relative-slope"
     attach_image_attributes(out_dset, attrs)
