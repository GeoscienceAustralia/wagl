--- conflicted
+++ resolved
@@ -24,7 +24,6 @@
 from __future__ import absolute_import, print_function
 
 
-<<<<<<< HEAD
 MIDLAT_SUMMER_ALBEDO = ("""\
 TM  2    2    2   -1    2    2    2    2    2    2    1    1    0  10.000{albedo:7.2f}     1
 TTT  8   0   375.000  g{water:7.5f}    a{ozone:5.3f} 1   T f f -0.988000t      1.0         0      0.00         0         0
@@ -42,79 +41,9 @@
 TTT  8   0   375.000  g{water:7.5f}    a{ozone:5.3f} 1   T f f -0.988000t      1.0         0      0.00         0         0
  {filter_function:<75}
     {aerosol_type}    0    0    0    0    0{visibility:10.3f}     0.000     0.000     0.000{elevation:10.3f}
-=======
-MIDLAT_SUMMER_ALBEDO = """\
-TM{binary} 2    2    2    1    2    2    2    2    2    2    1    1    0  10.000{albedo:7.2f}
-TFF  8   0   375.000  g{water:7.5f}    a{ozone:5.3f}     T f f          t      0.3         0      0.70         0         0
-{filter_function:<75}
-    1    0    0    0    0    0{visibility:10.3f}     0.000     0.000     0.000{elevation:10.3f}
-{sat_height:10.3f}{elevation:10.3f}{sat_view:10.3f}     0.000     0.000     0.000    0          0.000
-    1    0{doy:5d}    0
-{lat:10.3f}{lon:10.3f}     0.000     0.000{time:10.3f}{sat_azimuth:10.3f}     0.000     0.667
-     350.0    2600.0       1.0       1.0RN#       NT    T                                                     
-    0                                                                                                         
-"""
-
-TROPICAL_ALBEDO = """\
-TM{binary} 1    2    2    1    1    1    1    1    1    1    1    1    0  10.000{albedo:7.2f}
-TFF  8   0   375.000  g{water:7.5f}    a{ozone:5.3f}     T f f          t      0.3         0      0.70         0         0
-{filter_function:<75}
-    1    0    0    0    0    0{visibility:10.3f}     0.000     0.000     0.000{elevation:10.3f}
->>>>>>> a881eba9
 {sat_height:10.3f}{elevation:10.3f}{sat_view:10.3f}     0.000     0.000     0.000    0          0.000
     1    2{doy:5d}    0
 {lat:10.3f}{lon:10.3f}     0.000     0.000{time:10.3f}{sat_azimuth:10.3f}     0.000     0.667
-<<<<<<< HEAD
      350.0    2600.0       1.0       1.0RN#       NT       1
     0
-""")
-=======
-     350.0    2600.0       1.0       1.0RN#       NT    T                                                     
-    0                                                                                                         
-"""
-
-MIDLAT_SUMMER_TRANSMITTANCE = """\
-TM{binary} 2    2    2    1    2    2    2    2    2    2    1    1    0  10.000{albedo:7.2f}
-TFF  8   0   375.000  g{water:7.5f}    a{ozone:5.3f}     T f f          t      0.3         0      0.70         0         0
-{filter_function:<75}
-    1    0    0    0    0    0{visibility:10.5f}     0.000     0.000     0.000{elevation:10.3f}
-{sat_height:10.3f}{elevation:10.3f}{sat_view:10.3f}     0.000     0.000     0.000    0          0.000
-    2    0{doy:5d}    0
-     0.000{sat_view_offset:10.3f}                                                       0.667
-     350.0    2600.0       1.0       1.0RN#       NT    T                                                     
-    0                                                                                                         
-"""
-
-TROPICAL_TRANSMITTANCE = """\
-TM{binary} 1    2    2    1    1    1    1    1    1    1    1    1    0  10.000{albedo:7.2f}
-TFF  8   0   375.000  g{water:7.5f}    a{ozone:5.3f}     T f f          t      0.3         0      0.70         0         0
-{filter_function:<75}
-    1    0    0    0    0    0{visibility:10.5f}     0.000     0.000     0.000{elevation:10.3f}
-{sat_height:10.3f}{elevation:10.3f}{sat_view:10.3f}     0.000     0.000     0.000    0          0.000
-    2    0{doy:5d}    0
-     0.000{sat_view_offset:10.3f}                                                       0.667
-     350.0    2600.0       1.0       1.0RN#       NT    T                                                     
-    0                                                                                                         
-"""
-
-THERMAL_TRANSMITTANCE = """\
-T {binary} 7    2    1    0    2    2    2    2    2    2    1    1    0  10.000   0.00
-F   0F   0   375.000       1.0    a{ozone:5.3f} 4   T                       
-{filter_function:<75}
-    1    0    0    0    0    0{visibility:10.3f}     0.000     0.000     0.000{gpheight:10.3f}
-{n:5d}    0    0                               {atmospheric_profile}
-    50.000 9.510E-01 2.550E+00 7.127E-05 0.000E+00 0.000E+00ABH
-    55.000 5.150E-01-3.850E+00 5.991E-05 0.000E+00 0.000E+00ABH
-    60.000 2.720E-01-1.605E+01 7.753E-05 0.000E+00 0.000E+00ABH
-    70.000 6.700E-02-5.505E+01 7.083E-04 0.000E+00 0.000E+00ABH
-    80.000 1.200E-02-9.905E+01 7.237E-02 0.000E+00 0.000E+00ABH
-   100.000 0.100E-03-8.265E+01 1.461E-05 0.000E+00 0.000E+00ABH
-{sat_height:10.3f}{gpheight:10.3f}{sat_view:10.3f}
-    7000.0   14100.0      10.0      20.0TN        NT                           
-    3                                                                          
-{gpheight:10.3f}{sat_height:10.3f}    55.770                                   
-    0                                                                          
-"""
-
-SBT_FORMAT = "\n{gpheight:10.3f}{pressure:10.3E}{airtemp:10.3E}{humidity:10.3E}{zero:10.3E}{zero:10.3E}ABH"
->>>>>>> a881eba9
+""")