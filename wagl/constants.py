--- conflicted
+++ resolved
@@ -157,7 +157,6 @@
     INTERPOLATION_FMT = "{coefficient}/{band_name}"
 
     # wagl.modtran
-<<<<<<< HEAD
     MODTRAN_INPUT = 'MODTRAN-INPUT-DATA'
     FLUX = 'FLUX'
     ALTITUDES = 'ALTITUDES'
@@ -172,17 +171,6 @@
     # wagl.psf
     PSF = 'POINT-SPREAD-FUNCTION'
     ADJACENCY_FILTER = 'ADJACENCY-FILTER'
-=======
-    MODTRAN_INPUT = "MODTRAN-INPUT-DATA"
-    FLUX = "FLUX"
-    ALTITUDES = "ALTITUDES"
-    SOLAR_IRRADIANCE = "SOLAR-IRRADIANCE"
-    UPWARD_RADIATION_CHANNEL = "UPWARD-RADIATION-CHANNEL"
-    DOWNWARD_RADIATION_CHANNEL = "DOWNWARD-RADIATION-CHANNEL"
-    CHANNEL = "CHANNEL"
-    NBAR_COEFFICIENTS = "NBAR-COEFFICIENTS"
-    SBT_COEFFICIENTS = "SBT-COEFFICIENTS"
->>>>>>> a881eba9
 
     # wagl.pq
     PQ_FMT = "PIXEL-QUALITY/{produt}/PIXEL-QUALITY"
@@ -255,19 +243,12 @@
     Defines the output ARD products that wagl produces.
     """
 
-<<<<<<< HEAD
     NBAR = 'NBAR'
     NBART = 'NBART'
     LAMBERTIAN = 'LAMBERTIAN'
     SBT = 'SBT'
     ADJ = 'LMBADJ'
     SKY = 'LMBSKYG'
-=======
-    NBAR = "NBAR"
-    NBART = "NBART"
-    LAMBERTIAN = "LAMBERTIAN"
-    SBT = "SBT"
->>>>>>> a881eba9
 
 
 class Albedos(Enum):
