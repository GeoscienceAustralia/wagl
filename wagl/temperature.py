--- conflicted
+++ resolved
@@ -170,17 +170,9 @@
 
     # process each tile
     for tile in acq.tiles():
-<<<<<<< HEAD
         radiance = acq.radiance_data(window=tile, out_no_data=NO_DATA_VALUE)
         path_up = upwelling_radiation[tile]
         trans = transmittance[tile]
-=======
-        idx = (slice(tile[0][0], tile[0][1]), slice(tile[1][0], tile[1][1]))
-
-        radiance = acq.radiance_data(window=tile, out_no_data=NO_DATA_VALUE)  # noqa: F841
-        path_up = upwelling_radiation[idx]  # noqa: F841
-        trans = transmittance[idx]
->>>>>>> a881eba9
         mask = ~numpy.isfinite(trans)
         expr = "(radiance - path_up) / trans"
         corrected_radiance = numexpr.evaluate(expr)
@@ -288,19 +280,10 @@
         (thermal_acquisition.lines, thermal_acquisition.samples)
         or the dimensions given by the `window` parameter.
     """
-<<<<<<< HEAD
-    k1 = thermal_acquisition.K1  # noqa # pylint: disable
-    k2 = thermal_acquisition.K2  # noqa # pylint: disable
-
-    # pylint: disable=unused-variable
-    data = thermal_acquisition.radiance_data(window=window)  # noqa # pylint: disable
-=======
-    k1 = thermal_acquisition.K1  # pylint: disable=unused-variable # noqa: F841
     k2 = thermal_acquisition.K2  # pylint: disable=unused-variable # noqa: F841
 
     # pylint: disable=unused-variable
     data = thermal_acquisition.radiance_data(window=window)  # noqa: F841
->>>>>>> a881eba9
     result = numexpr.evaluate("k2 / (log(k1 / data + 1))")
 
     return result