--- conflicted
+++ resolved
@@ -217,11 +217,7 @@
         if window is None:
             idx = (slice(None, None), slice(None, None))
         else:
-<<<<<<< HEAD
             idx = window
-=======
-            idx = (slice(window[0][0], window[0][1]), slice(window[1][0], window[1][1]))
->>>>>>> a881eba9
 
         # coefficients
         # pylint: disable=unused-argument,unused-variable
