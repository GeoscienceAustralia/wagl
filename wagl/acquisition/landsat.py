--- conflicted
+++ resolved
@@ -63,11 +63,7 @@
         """
         Retrieves data from source imagery or internal cache if tar
         """
-<<<<<<< HEAD
-        file_suffix = self.uri.split('!')[0].split('.', 1)
-=======
         file_suffix = self.uri.split("!")[0].split(".", 1)
->>>>>>> a881eba9
 
         # Check if source imagery directly accessible
         if len(file_suffix) == 1 or "tar" not in file_suffix[1]:
@@ -79,13 +75,7 @@
 
         # Retrieve data from cache
         if window:
-<<<<<<< HEAD
             out = self.__data[(masked, )][window].copy()
-=======
-            out = self.__data[(masked,)][
-                window[0][0] : window[0][1], window[1][0] : window[1][1]
-            ].copy()
->>>>>>> a881eba9
         else:
             out = self.__data[(masked,)].copy()
 
@@ -251,11 +241,7 @@
         if window is None:
             idx = (slice(None, None), slice(None, None))
         else:
-<<<<<<< HEAD
             idx = window
-=======
-            idx = (slice(window[0][0], window[0][1]), slice(window[1][0], window[1][1]))
->>>>>>> a881eba9
 
         data = self.data(window=window)
 
