#!/usr/bin/env python

"""
Calculates the Lambertian, BRDF corrected and BRDF + Terrain corrected
----------------------------------------------------------------------

reflectance
-----------
"""

from __future__ import absolute_import, print_function
from os.path import join as pjoin
import tempfile
import numpy
import numexpr
import h5py

from wagl.constants import DatasetName, GroupName, BrdfDirectionalParameters
from wagl.constants import AtmosphericCoefficients as AC
from wagl.constants import ArdProducts as AP
from wagl.convolution import convolve
from wagl.data import as_array
from wagl.hdf5 import H5CompressionFilter, attach_image_attributes
from wagl.hdf5 import create_external_link, find
from wagl.metadata import create_ard_yaml
from wagl.__surface_reflectance import reflectance

NO_DATA_VALUE = -999
NAN = numpy.nan
PI = numpy.pi


def scale_reflectance(data, clip_range=(1, 10000), clip=True):
    """
    Scale reflectance data to the range [1, 10000], with a null
    value of -999, and a datatype of int16.
    Scaling follows the formulae used in the original f90 code:

        'data * 10000 + 0.5'

    The data is also clipped to the range [1, 10000].

    :param data:
        A NumPy array to be scaled by 10000 and clipped.

    :param clip_range:
        A tuple containing the range to clip the data limits to.
        Default is (1, 10000).

    :return:
    """
    expr = "data * 10000 + p5"
    p5 = numpy.float32(0.5)  # noqa # pylint: disable
    data_mask = ~numpy.isfinite(data)

    # evaluate
    result = numexpr.evaluate(expr).astype("int16")

    # clip the data range, if desired
    if clip:
        minv, maxv = clip_range
        numpy.clip(result, minv, maxv, out=result)

    # re-insert the null data pixels
    result[data_mask] = NO_DATA_VALUE

    return result


def lambertian_block(radiance, a, b, s):
    """
    A convenience function for evaluating lambertian reflectance
    over a single block of data.

    :param radiance:
        Top of Atmosphere Radiance.

    :param a:
        An atmpsheric coefficient derived from the radiative transfer.
        Calculated as:
            (DIR + DIF) / pi * (TV + TDV)
        Where:
            DIR = Direct irradiance at the surface
            DIF = Diffuse irradiance at the surface
            TV = Dirrect transmittance in the view direction
            TDV = Diffuse transmittance in the view direction

    :param b:
        Path radiance due to atmospheric scattering.

    :param s:
        Atmospheric albedo.

    :return:
        An numpy.ndarray.
    """
    expr = "(radiance - b) / (a + s * (radiance - b))"
    result = numexpr.evaluate(expr)

    return result


def lambertian_tiled(acquisition, a, b, s, esun=None, outds=None):
    """
    Calculate lambertian reflectance coupled with a correction
    for atmospheric adjacency (if a psf kernel is supplied).

    :param a:
        An atmpsheric coefficient derived from the radiative transfer.
        Calculated as:
            (DIR + DIF) / pi * (TV + TDV)
        Where:
            DIR = Direct irradiance at the surface
            DIF = Diffuse irradiance at the surface
            TV = Dirrect transmittance in the view direction
            TDV = Diffuse transmittance in the view direction

    :param b:
        Path radiance due to atmospheric scattering.

    :param s:
        Atmospheric albedo.

    :param esun:
        Exoatmospheric solar irradiance. Default is None.

    :param outds:
        A HDF5 Dataset to contain the float32 output result.

    :return:
        A float32 2D NumPy array of type float32 with NaN's populating
        invalid elements.

    :notes:
        Internally processed as tiles to conserve memory as
        calculating TOARadiance will output float64.
    """
    dims = (acquisition.lines, acquisition.samples)

    # the processing is biased towards receiving a HDF5 Dataset object
    # as such, if None received we'll be allocating additional memory for
    # the data subsets which then get copied onto the full dimensional array
    if outds is None:
        outds = numpy.zeros(dims, dtype="float32")

    # process by tile
    for tile in acquisition.tiles():
        # read the data corresponding to the current tile for all dataset
        # the original f90 routine specified single precision
        rad = acquisition.radiance_data(window=tile, out_no_data=NAN, esun=esun).astype(
            "float32"
        )

        # define the data mask (identify NaN pixels)
        data_mask = ~numpy.isfinite(rad)

        # lambertian
        lambt = lambertian_block(rad, a[tile], b[tile], s[tile])

        # account for original nulls and any evaluated nan's
        lambt[data_mask] = NAN

        outds[tile] = lambt

    if isinstance(outds, numpy.ndarray):
        return outds


def average_lambertian(lambertian, psf_kernel, outds=None):
    """
    Calculate the lambertian reflectance by taking into account the
    the surrounding pixels.
    Essentially we convolve the point spread function as a kernel
    across the lambertian reflectance to get the surrounding
    contribution.
    Prior to convolution, the data is first smoothed by filling
    null values with an average. Currently this null filling process
    is evaluated by a run length average.
    After convolution and before returning, nulls are re-inserted back
    into the result.

    TODO:
        * Include an option to run convolution via fourier, to enable
          faster processing for large kernels.
        * Incorporate astropy for convolution to enable handling of
          null data as well as NaN's.

    :param acquisition:
        This process was designed to be applied to lambertian
        reflectance, but in practice it could be any 2D NumPy array.
        Currently, the process is assuming null data to be -999.

    :param psf_kernel:
        A 2D kernel/filter representing the point spread function of
        the atmosphere to resolve the atmospheric adjacency.

    :return:
        A 2D NumPy array of type float32, with NaN's populating
        invalid elements.
    """

    # normalise the kernel
    psf_kernel = psf_kernel / psf_kernel.sum()

    data_mask = ~numpy.isfinite(lambertian)  # locate NaN's

    # apply convolution
    result = convolve(lambertian, psf_kernel, data_mask, True)

    # insert nulls back into the array
    result[data_mask] = NAN

    if outds is not None:
        outds.write_direct(result)
        return

    return result


def adjacency_correction(lambertian, lambertian_average, fv):
    """
    Calculate lambertian reflectance with adjacency correction.

    :param lambertian:
        The lambertian reflectance.

    :param lambertian_average:
        Average lambertian reflectance of the surrounding pixels.
        Lambertian reflectance convolved with the point spread
        function describing the atmospheric adjacency effect.
        which is computed via the average_lambertian funtion.

    :param fv:
        Direct fraction of radiation in the view direction.

    :return:
        A numpy.ndarray of lambertian reflectance with atmospheric
        adjacency correction.
    """
    expr = "lambertian + ((1 - fv) / fv) * (lambertian - lambertian_average)"
    result = numexpr.evaluate(expr)

    return result


def sky_glint(satellite_view, refractive_index=1.34):
    """
    Calculate sky glint; Fresnel reflectance of a flat water body.
    Based on Fresnel reflectance at the sensor zenith view angle.
    Calculations are done in single precision (same as the original
    FORTRAN code that this was derived from).

    :param satellite_view:
        The satellite zenith view angle in degrees.

    :param refractive_index:
        The refractive index of water. Default is 1.34 and internally
        recast as a float32.

    :return:
        A 2D NumPy array of type float32.
    """
    # force constants to float32 (reduce memory for array computations)
    rw = numpy.float32(refractive_index)  # noqa # pylint: disable
    p5 = numpy.float32(0.5)  # noqa # pylint: disable

    # value used for pixels that are flagged by the tolerence test
    value = numpy.abs((rw - 1) / (rw + 1)) ** 2

    theta = numpy.deg2rad(satellite_view, dtype="float32")  # noqa # pylint: disable

    expr = "arcsin(sin(theta) / rw)"
    theta_prime = numexpr.evaluate(expr)  # noqa # pylint: disable

    # tolerance mask; suitable for very low angles, and those at nadir
    expr = "abs(theta + theta_prime) < 1.0e-5"
    tolerance_mask = numexpr.evaluate(expr)

    expr = (
        "p5 * ((sin(theta-theta_prime) / sin(theta+theta_prime))**2 "
        "+ (tan(theta-theta_prime) / tan(theta+theta_prime))**2)"
    )

    # sky glint (taken as fresnel reflectance at theta)
    # this part is now less optimal if dealing with no tiles
    # as it is now the full array
    sky_g = numexpr.evaluate(expr)

    # insert value for any pixels that are flagged by the tolerance test
    sky_g[tolerance_mask] = value

    return sky_g


def sun_glint(
    satellite_view, solar_zenith, relative_azimuth, wind_speed, refractive_index=1.34
):
    """
    Calculate sun glint based on the Cox and Munk (1954) model.

    Calculations are done in single precision (same as the original
    FORTRAN code that this was derived from).

    :param satellite_view:
        The satellite zenith view angle in degrees.

    :param solar_zenith:
        The solar zenith angle in degrees.

    :param relative_azimuth:
        The relative azimuth angle between sun and view direction.

    :param wind_speed:
        The wind speed in m/s.

    :param refractive_index:
        The refractive index of water. Default is 1.34 and internally
        recast as a float32.

    :return:
        A 2D NumPy array of type float32.
    """

    expr = "relative_azimuth > 180.0"
    angle_mask = numexpr.evaluate(expr)
    relative_azimuth[angle_mask] = relative_azimuth[angle_mask] - 360.0

    # force constants to float32 (reduce memory for array computations)
    rw = numpy.float32(refractive_index)  # noqa # pylint: disable
    p5 = numpy.float32(0.5)  # noqa # pylint: disable

    theta_view = numpy.deg2rad(
        satellite_view, dtype="float32"
    )  # noqa # pylint: disable
    theta_sun = numpy.deg2rad(solar_zenith, dtype="float32")  # noqa # pylint: disable
    theta_phi = numpy.deg2rad(
        relative_azimuth, dtype="float32"
    )  # noqa # pylint: disable

    expr = "cos(theta_sun) * cos(theta_view) + sin(theta_view) * sin(theta_sun) * cos(theta_phi)"
    cos_psi = numexpr.evaluate(expr)  # noqa # pylint: disable

    expr = "sqrt((1.0 + cos_psi) / 2.0)"
    cos_omega = numexpr.evaluate(expr)

    expr = "(cos(theta_view) + cos(theta_sun)) / (2.0 * cos_omega)"
    cos_beta = numexpr.evaluate(expr)

    expr = "0.003 + 0.00512 * wind_speed"
    sigma2 = numexpr.evaluate(expr)

    expr = "((1.0 / cos_beta**2) - 1.0) / sigma2"
    fac = numexpr.evaluate(expr)

    expr = "exp(-fac) / (sigma2 * PI)"
    pval = numexpr.evaluate(expr)

    # tolerance mask
    expr = "fac > -log(1.0e-5)"
    tolerance_mask = numexpr.evaluate(expr)

    # insert 0.0 for any pixels that are flagged by the tolerance test
    pval[tolerance_mask] = 0.0

    expr = "pval * cos_omega / (4.0 * cos_beta**3)"
    gval = numexpr.evaluate(expr)

    # value used for pixels that are flagged by the tolerance test
    value = numpy.abs((rw - 1) / (rw + 1)) ** 2

    expr = "arccos(cos_omega)"
    omega = numexpr.evaluate(expr)

    expr = "arcsin(sin(omega) / rw)"
    omega_prime = numexpr.evaluate(expr)  # noqa # pylint: disable

    # tolerance mask
    expr = "abs(omega + omega_prime) < 1.0e-5"
    tolerance_mask = numexpr.evaluate(expr)

    expr = (
        "p5 * ((sin(omega-omega_prime) / sin(omega+omega_prime))**2 "
        "+ (tan(omega-omega_prime) / tan(omega+omega_prime))**2)"
    )

    pf_omega = numexpr.evaluate(expr)

    # insert value for any pixels that are flagged by the tolerance test
    pf_omega[tolerance_mask] = value

    expr = "pf_omega * gval * PI"
    frsun = numexpr.evaluate(expr)

    return frsun


def scattering(mean_lambertian, s):
    """
    Needs documentation;
    This function is not detailed in the paper, but is defined in the
    sample code that was provided.

    :param mean_lambertian:
        Average lambertian reflectance of the surrounding pixels.
        Lambertian reflectance convolved with the point spread
        function describing the atmospheric adjacency effect.
        which is computed via the average_lambertian funtion.

    :param s:
        Atmospheric albedo.

    :return:
        A 2D NumPy array of type float32.
    """
    expr = "s * mean_lambertian / (1 - s * mean_lambertian)"
    result = numexpr.evaluate(expr)

    return result


def sky_glint_correction(adjacency_corrected, fs, scattering, sky_glint):
    """
    Apply skyglint correction.

    :param adjacency_corrected:
        Lambertian reflectance corrected for atmospheric adjacency.

    :param fs:
        Direct fraction in the sun direction.

    :param scattering:
        TODO; Document. Was not detailed in the paper, but is defined
        in the sample code that was provided.

    :param sky_glint:
        Fresnel reflectance of a flat water body.

    :return:
        A 2D numpy.ndarray of type float32.
    """
    expr = "adjacency_corrected - ((1 - fs) + scattering) * sky_glint"
    sky_glint_corrected = numexpr.evaluate(expr)

    return sky_glint_corrected


def sun_glint_correction(sky_glint_corrected, fs, sun_glint):
    """
    Apply sun glint correction.

    :param sky_glint_corrected:
       surface reflectance corrected for sky glint.

    :param fs:
        Direct fraction in the sun direction.

    :param sun_glint:
        sun glint.

    :return:
        A 2D numpy.ndarray of type float32.
    """
    expr = "sky_glint_corrected - fs * sun_glint"
    sun_glint_corrected = numexpr.evaluate(expr)

    return sun_glint_corrected


def lambertian_corrections(
    lambertian,
    fs,
    fv,
    s,
    satellite_view,
    psf_kernel,
    refractive_index=1.34,
    tiles=None,
    out_adjacency=None,
    out_skyglint=None,
):
    """
    Workflow to apply atmospheric adjacency and skyglint correction
    to the lambertian reflectance.

    :param lambertian:
        A 2D NumPy array containing lambertian reflectance.

    :param fs:
        Direct fraction in the sun direction.

    :param fv:
        Direct fraction of radiation in the view direction.

    :param s:
        Atmospheric albedo.

    :param satellite_view:
        The satellite zenith view angle in degrees.

    :param psf_kernel:
        A 2D kernel/filter representing the point spread function of
        the atmosphere to resolve the atmospheric adjacency.

    :param refractive_index:
        The refractive index of water. Default is 1.34 and internally
        recast as a float32.

    :param tiles:
        Optionally a list of tile or windows of data subsets on which to
        iterate over. Default is None, in which case the entire array is
        worked on at once. ((ystart, yend), (xstart, xend))

    :param out_adjacency:
        A HDF5 Dataset to save the output of the atmospheric adjacency
        correction.

    :param out_skyglint:
        A HDF5 Dataset to save the output of the sky glint correction.

    :return:
        If either the out_adjacency param or the out_skyglint param are
        not provided, then a tuple of NumPy float32 arrays will be returned.
        (out_adjacency, out_skyglint).

    :notes:
        Temporary files will be created in order to minimise the memory
        footprint. They will be cleaned up automatically.
    """
    dims = lambertian.shape
    if isinstance(lambertian, h5py.Dataset):
        chunks = lambertian.chunks
    else:
        chunks = None

    # if no tiles defined, then one big tile covering the entire array
    if tiles is None:
        tiles = [(slice(None, None, None), slice(None, None, None))]

    if out_adjacency is None or out_skyglint is None:
        out_adjacency = numpy.full(dims, fill_value=numpy.nan, dtype="float32")
        out_skyglint = numpy.full(dims, fill_value=numpy.nan, dtype="float32")

    # create a temp workspace for datasets that we don't need to keep
    with tempfile.TemporaryDirectory(".tmp", "corrections-") as tmpd:
        with h5py.File(pjoin(tmpd, "lambertian-corrections"), "w") as fid:
            # temp file
            avg_ds = fid.create_dataset(
                "lambertian-average",
                shape=dims,
                compression="lzf",
                shuffle=True,
                dtype=lambertian.dtype,
                chunks=chunks,
            )

            # average lambertian of surrounding pixels via the psf
            average_lambertian(lambertian, psf_kernel, avg_ds)

            # process each block of data
            for tile in tiles:
                lambt = lambertian[tile]
                data_mask = ~numpy.isfinite(lambt)

                # atmospheric adjacency correction
                adj_cor = adjacency_correction(lambt, avg_ds[tile], fv[tile])
                adj_cor[data_mask] = NAN

                scat = scattering(avg_ds[tile], s[tile])  # noqa # pylint: disable

                sky_g = sky_glint(
                    satellite_view[tile], refractive_index
                )  # noqa # pylint: disable

                # sky glint correction
                skyg_c = sky_glint_correction(adj_cor, fs[tile], scat, sky_g)
                skyg_c[data_mask] = NAN

                # scale to skyg_c to int16 if written direct to h5 dataset
                # retain adj_cor still in float32 to use in brdf correction
                if not isinstance(out_adjacency, numpy.ndarray):
                    skyg_c = scale_reflectance(skyg_c, clip=False)

                out_adjacency[tile] = adj_cor
                out_skyglint[tile] = skyg_c

    if isinstance(out_adjacency, numpy.ndarray):
        return out_adjacency, out_skyglint


def _calculate_reflectance(
    acquisition,
    acquisitions,
    interpolation_fname,
    satellite_solar_angles_fname,
    slope_aspect_fname,
    relative_slope_fname,
    incident_angles_fname,
    exiting_angles_fname,
    shadow_masks_fname,
    ancillary_fname,
    rori,
    out_fname,
    compression,
    filter_opts,
    normalized_solar_zenith,
):
    """
    A private wrapper for dealing with the internal custom workings of the
    NBAR workflow.
    """
    with h5py.File(interpolation_fname, "r") as fid_interp, h5py.File(
        satellite_solar_angles_fname, "r"
    ) as fid_sat_sol, h5py.File(slope_aspect_fname, "r") as fid_slp_asp, h5py.File(
        relative_slope_fname, "r"
    ) as fid_rel_slp, h5py.File(
        incident_angles_fname, "r"
    ) as fid_inc, h5py.File(
        exiting_angles_fname, "r"
    ) as fid_exi, h5py.File(
        shadow_masks_fname, "r"
    ) as fid_shadow, h5py.File(
        ancillary_fname, "r"
    ) as fid_anc, h5py.File(
        out_fname, "w"
    ) as fid:

        grp1 = fid_interp[GroupName.INTERP_GROUP.value]
        grp2 = fid_sat_sol[GroupName.SAT_SOL_GROUP.value]
        grp3 = fid_slp_asp[GroupName.SLP_ASP_GROUP.value]
        grp4 = fid_rel_slp[GroupName.REL_SLP_GROUP.value]
        grp5 = fid_inc[GroupName.INCIDENT_GROUP.value]
        grp6 = fid_exi[GroupName.EXITING_GROUP.value]
        grp7 = fid_shadow[GroupName.SHADOW_GROUP.value]
        grp8 = fid_anc[GroupName.ANCILLARY_GROUP.value]
        calculate_reflectance(
            acquisition,
            grp1,
            grp2,
            grp3,
            grp4,
            grp5,
            grp6,
            grp7,
            grp8,
            rori,
            fid,
            compression,
            filter_opts,
            normalized_solar_zenith,
        )

        create_ard_yaml(acquisitions, grp8, fid, normalized_solar_zenith)


def calculate_reflectance(
    acquisition,
    interpolation_group,
    satellite_solar_group,
    slope_aspect_group,
    relative_slope_group,
    incident_angles_group,
    exiting_angles_group,
    shadow_masks_group,
    ancillary_group,
    rori,
    out_group=None,
    compression=H5CompressionFilter.LZF,
    filter_opts=None,
    normalized_solar_zenith=45.0,
    esun=None,
    psf_kernel=None,
):
    """
    Calculates Lambertian, BRDF corrected and BRDF + terrain
    illumination corrected surface reflectance.

    :param acquisition:
        An instance of an acquisition object.

    :param interpolation_group:
        The root HDF5 `Group` that contains the interpolated
        atmospheric coefficients.
        The dataset pathnames are given by:

        * DatasetName.INTERPOLATION_FMT

    :param satellite_solar_group:
        The root HDF5 `Group` that contains the solar zenith and
        solar azimuth datasets specified by the pathnames given by:

        * DatasetName.SOLAR_ZENITH
        * DatasetName.SOLAR_AZIMUTH
        * DatasetName.SATELLITE_VIEW
        * DatasetName.SATELLITE_AZIMUTH
        * DatasetName.RELATIVE_AZIMUTH

    :param slope_aspect_group:
        The root HDF5 `Group` that contains the slope and aspect
        datasets specified by the pathnames given by:

        * DatasetName.SLOPE
        * DatasetName.ASPECT

    :param relative_slope_group:
        The root HDF5 `Group` that contains the relative slope dataset
        specified by the pathname given by:

        * DatasetName.RELATIVE_SLOPE

    :param incident_angles_group:
        The root HDF5 `Group` that contains the incident
        angle dataset specified by the pathname given by:

        * DatasetName.INCIDENT

    :param exiting_angles_group:
        The root HDF5 `Group` that contains the exiting
        angle dataset specified by the pathname given by:

        * DatasetName.EXITING

    :param shadow_masks_group:
        The root HDF5 `Group` that contains the combined shadow
        masks; self shadow, cast shadow (solar),
        cast shadow (satellite), dataset specified by the pathname
        given by:

        * DatasetName.COMBINED_SHADOW

    :param ancillary_group:
        The root HDF5 `Group` that contains the Isotropic (iso),
        RossThick (vol), and LiSparseR (geo) BRDF scalar parameters.
        The dataset pathnames are given by:

        * DatasetName.BRDF_FMT

    :param rori:
        Threshold for terrain correction. Fuqin to document.

    :param out_group:
        If set to None (default) then the results will be returned
        as an in-memory hdf5 file, i.e. the `core` driver. Otherwise,
        a writeable HDF5 `Group` object.

        The dataset names will be given by the format string detailed
        by:

        * DatasetName.REFLECTANCE_FMT

        The reflectance products are:

        * lambertian
        * nbar (BRDF corrected reflectance)
        * nbart (BRDF + terrain illumination corrected reflectance)

    :param compression:
        The compression filter to use.
        Default is H5CompressionFilter.LZF

    :param filter_opts:
        A dict of key value pairs available to the given configuration
        instance of H5CompressionFilter. For example
        H5CompressionFilter.LZF has the keywords *chunks* and *shuffle*
        available.
        Default is None, which will use the default settings for the
        chosen H5CompressionFilter instance.

    :param normalized_solar_zenith:
        A float value type to normalize reflectance to a particular angle.

    :param esun
        A float value type. A solar solar irradiance normal to atmosphere
        in unit of W/sq cm/sr/nm.

    :param psf_kernel:
        A 2D kernel/filter representing the point spread function of
        the atmosphere to resolve the atmospheric adjacency.
        If not supplied then atmospheric adjacency and sky glint
        contributions will not be calculated.

    :return:
        An opened `h5py.File` object, that is either in-memory using the
        `core` driver, or on disk.
    """
    geobox = acquisition.gridded_geo_box()
    bn = acquisition.band_name

    # NOTES:
    #    Lots of unused variables, but that is ok for the time being.
    #    I've closed off the section where they'll be used. But for now,
    #    we only need to get functionality enabled for processing
    #    atmospheric correction over water
    dname_fmt = DatasetName.INTERPOLATION_FMT.value
    fv_dataset = interpolation_group[
        dname_fmt.format(coefficient=AC.FV.value, band_name=bn)
    ]
    fs_dataset = interpolation_group[
        dname_fmt.format(coefficient=AC.FS.value, band_name=bn)
    ]
    b_dataset = interpolation_group[
        dname_fmt.format(coefficient=AC.B.value, band_name=bn)
    ]
    s_dataset = interpolation_group[
        dname_fmt.format(coefficient=AC.S.value, band_name=bn)
    ]
    a_dataset = interpolation_group[
        dname_fmt.format(coefficient=AC.A.value, band_name=bn)
    ]
    dir_dataset = interpolation_group[
        dname_fmt.format(coefficient=AC.DIR.value, band_name=bn)
    ]
    dif_dataset = interpolation_group[
        dname_fmt.format(coefficient=AC.DIF.value, band_name=bn)
    ]
    ts_dataset = interpolation_group[
        dname_fmt.format(coefficient=AC.TS.value, band_name=bn)
    ]
    solar_zenith_dset = satellite_solar_group[DatasetName.SOLAR_ZENITH.value]
    solar_azimuth_dset = satellite_solar_group[DatasetName.SOLAR_AZIMUTH.value]
    satellite_v_dset = satellite_solar_group[DatasetName.SATELLITE_VIEW.value]
    relative_a_dset = satellite_solar_group[DatasetName.RELATIVE_AZIMUTH.value]
    slope_dataset = slope_aspect_group[DatasetName.SLOPE.value]
    aspect_dataset = slope_aspect_group[DatasetName.ASPECT.value]
    relative_s_dset = relative_slope_group[DatasetName.RELATIVE_SLOPE.value]
    incident_angle_dataset = incident_angles_group[DatasetName.INCIDENT.value]
    exiting_angle_dataset = exiting_angles_group[DatasetName.EXITING.value]
    shadow_dataset = shadow_masks_group[DatasetName.COMBINED_SHADOW.value]

    dname_fmt = DatasetName.BRDF_FMT.value
    dname = dname_fmt.format(
        band_name=bn, parameter=BrdfDirectionalParameters.ALPHA_1.value
    )
    brdf_alpha1 = ancillary_group[dname][()]

    dname = dname_fmt.format(
        band_name=bn, parameter=BrdfDirectionalParameters.ALPHA_2.value
    )
    brdf_alpha2 = ancillary_group[dname][()]

    # Initialise the output file
    if out_group is None:
<<<<<<< HEAD
        fid = h5py.File("surface-reflectance.h5", driver="core", backing_store=False)
=======
        fid = h5py.File('surface-reflectance.h5', 'w', driver='core',
                        backing_store=False)
>>>>>>> b2264adb
    else:
        fid = out_group

    if GroupName.STANDARD_GROUP.value not in fid:
        fid.create_group(GroupName.STANDARD_GROUP.value)

    if filter_opts is None:
        filter_opts = {}
    else:
        filter_opts = filter_opts.copy()
    filter_opts["chunks"] = acquisition.tile_size

    kwargs = compression.config(**filter_opts).dataset_compression_kwargs()
    grp = fid[GroupName.STANDARD_GROUP.value]
    kwargs["shape"] = (acquisition.lines, acquisition.samples)
    kwargs["fillvalue"] = NO_DATA_VALUE
    kwargs["dtype"] = "int16"

    # create the integer datasets
    # lambertian
    dname_fmt = DatasetName.REFLECTANCE_FMT.value
    dname = dname_fmt.format(product=AP.LAMBERTIAN.value, band_name=bn)
    lmbrt_dset = grp.create_dataset(dname, **kwargs)

    # nbar
    dname = dname_fmt.format(product=AP.NBAR.value, band_name=bn)
    nbar_dset = grp.create_dataset(dname, **kwargs)

    # nbart
    dname = dname_fmt.format(product=AP.NBART.value, band_name=bn)
    nbart_dset = grp.create_dataset(dname, **kwargs)

    # attach some attributes to the image datasets
    attrs = {
        "crs_wkt": geobox.crs.ExportToWkt(),
        "geotransform": geobox.transform.to_gdal(),
        "no_data_value": kwargs["fillvalue"],
        "rori_threshold_setting": rori,
        "platform_id": acquisition.platform_id,
        "sensor_id": acquisition.sensor_id,
        "band_id": acquisition.band_id,
        "band_name": bn,
        "alias": acquisition.alias,
    }

    # lambertian with no additional corrections applied
    desc = "Contains the lambertian reflectance data scaled by 10000."
    attrs["description"] = desc
    attach_image_attributes(lmbrt_dset, attrs)

    # nbar
    desc = "Contains the brdf corrected reflectance data scaled by 10000."
    attrs["description"] = desc
    attach_image_attributes(nbar_dset, attrs)

    # nbart
    desc = (
        "Contains the brdf and terrain corrected reflectance data scaled " "by 10000."
    )
    attrs["description"] = desc
    attach_image_attributes(nbart_dset, attrs)

    # a HDF5 workspace for holding various temp datasets
    tmpdir = tempfile.TemporaryDirectory(suffix=".tmp", prefix="lambertian-")
    tmp_fid = h5py.File(pjoin(tmpdir.name, "lambertian-workspace.h5"), "w")

    kwargs["fillvalue"] = numpy.nan
    kwargs["dtype"] = "float32"

    # temporary file to hold float32 lambertian
    lamb_f32 = tmp_fid.create_dataset("lambertian", **kwargs)
    lambertian_tiled(acquisition, a_dataset, b_dataset, s_dataset, esun, lamb_f32)

    # lambertian with atmospheric adjacency correction
    if psf_kernel is not None:
        # temporary file to hold float32 lambertian adjacent corrected reflectance
        adj_dset_f32 = tmp_fid.create_dataset("lmbadj_corrected", **kwargs)

        # update values to reflect int16
        kwargs["fillvalue"] = NO_DATA_VALUE
        kwargs["dtype"] = "int16"

        # *** lambertian with adjacency correction; may not be required later ***
        # TODO:
        #    confirm what is required and how to be delivered once production
        #    details have been determined.
        dname = dname_fmt.format(product=AP.ADJ.value, band_name=bn)
        adj_dset = grp.create_dataset(dname, **kwargs)

        # *** sky glint correction dataset; may not be required later ***
        # TODO:
        #    confirm what is required and how to be delivered once production
        #    details have been determined.
        dname = dname_fmt.format(product=AP.SKY.value, band_name=bn)
        skygc_dset = grp.create_dataset(dname, **kwargs)

        # TODO:
        #    change the description once final product details are defined
        #    currently output unscaled float32 data

        desc = (
            "Contains the lambertian reflectace corrected for " "atmospheric adjacency."
        )
        attrs["description"] = desc
        attach_image_attributes(adj_dset, attrs)

        # *** sky glint dataset; may not be required later ***
        # TODO:
        #    confirm what is required and how to be delivered once production
        #    details have been determined.
        desc = "Contains the sky glint coefficient."
        attrs["description"] = desc

        attach_image_attributes(skygc_dset, attrs)

        # calculate
        lambertian_corrections(
            lamb_f32,
            fs_dataset,
            fv_dataset,
            s_dataset,
            satellite_v_dset,
            psf_kernel,
            1.34,
            acquisition.tiles(),
            adj_dset_f32,
            skygc_dset,
        )

    # NOTES:
    #    for the time being, output the atmospheric adjacency corrected
    #    lambertian reflectance alongside the sky glint coefficients.
    #    we won't apply sky glint correction, nor sun glint correction
    #    in order for users to apply sun + sky glint correction, they'll also
    #    need the fs dataset (Direct fraction in the sun direction).

    # process by tile
    for tile in acquisition.tiles():
        # define some static arguments

        f32_args = {"dtype": numpy.float32, "transpose": True}

        # load standard lambertian
        ref_lm = lamb_f32[tile]

        # NOTES
        #    for this prototype, use lambertian with adjacency correction
        #    as input into nbar and nbart correction

        shadow = as_array(shadow_dataset[tile], numpy.int8, transpose=True)
        solar_zenith = as_array(solar_zenith_dset[tile], **f32_args)
        solar_azimuth = as_array(solar_azimuth_dset[tile], **f32_args)
        satellite_view = as_array(satellite_v_dset[tile], **f32_args)
        relative_angle = as_array(relative_a_dset[tile], **f32_args)
        slope = as_array(slope_dataset[tile], **f32_args)
        aspect = as_array(aspect_dataset[tile], **f32_args)
        incident_angle = as_array(incident_angle_dataset[tile], **f32_args)
        exiting_angle = as_array(exiting_angle_dataset[tile], **f32_args)
        relative_slope = as_array(relative_s_dset[tile], **f32_args)
        s_mod = as_array(s_dataset[tile], **f32_args)
        fs = as_array(fs_dataset[tile], **f32_args)
        fv = as_array(fv_dataset[tile], **f32_args)
        ts = as_array(ts_dataset[tile], **f32_args)
        direct = as_array(dir_dataset[tile], **f32_args)
        diffuse = as_array(dif_dataset[tile], **f32_args)

        # TODO
        #    use a more elegant way so we don't have to do an
        #    *if* check on every loop
        if psf_kernel is not None:
            input_lambertian = adj_dset_f32[tile]
        else:
            input_lambertian = lamb_f32[tile]

        # Allocate the output arrays
        ysize, xsize = ref_lm.shape
        ref_brdf = numpy.full((ysize, xsize), numpy.nan, dtype="float32")
        ref_terrain = numpy.full((ysize, xsize), numpy.nan, dtype="float32")

        # Run terrain correction
        reflectance(
            xsize,
            ysize,
            rori,
            brdf_alpha1,
            brdf_alpha2,
            acquisition.reflectance_adjustment,
            numpy.float32(NAN),
            normalized_solar_zenith,
            shadow,
            solar_zenith,
            solar_azimuth,
            satellite_view,
            relative_angle,
            slope,
            aspect,
            incident_angle,
            exiting_angle,
            relative_slope,
            s_mod,
            fs,
            fv,
            ts,
            direct,
            diffuse,
            input_lambertian.transpose(),
            ref_brdf.transpose(),
            ref_terrain.transpose(),
        )

        # Write the current tile to disk
        # we will not clip data to for testing phase
        if psf_kernel is not None:
            adj_data = adj_dset_f32[tile]
            adj_dset.write_direct(
                scale_reflectance(adj_data, clip=False), dest_sel=tile
            )
        lmbrt_dset.write_direct(scale_reflectance(ref_lm, clip=False), dest_sel=tile)
        nbar_dset.write_direct(scale_reflectance(ref_brdf, clip=False), dest_sel=tile)
        nbart_dset.write_direct(
            scale_reflectance(ref_terrain, clip=False), dest_sel=tile
        )

    # close any still opened files, arrays etc associated with the acquisition
    acquisition.close()
    tmpdir.cleanup()
    tmp_fid.close()

    if out_group is None:
        return fid


def link_standard_data(input_fnames, out_fname):
    # TODO: incorporate linking for multi-granule and multi-group
    #       datasets
    """
    Links the individual reflectance and surface temperature
    results into a single file for easier access.
    """
    for fname in input_fnames:
        with h5py.File(fname, "r") as fid:
            dataset_names = find(fid, dataset_class="IMAGE")

        for dname in dataset_names:
            create_external_link(fname, dname, out_fname, dname)

        # metadata
<<<<<<< HEAD
        with h5py.File(fname, "r") as fid:
            with h5py.File(out_fname) as out_fid:
=======
        with h5py.File(fname, 'r') as fid:
            with h5py.File(out_fname, 'a') as out_fid:
>>>>>>> b2264adb
                yaml_dname = DatasetName.NBAR_YAML.value
                if yaml_dname in fid and yaml_dname not in out_fid:
                    fid.copy(yaml_dname, out_fid, name=yaml_dname)

                yaml_dname = DatasetName.SBT_YAML.value
                if yaml_dname in fid and yaml_dname not in out_fid:
                    fid.copy(yaml_dname, out_fid, name=yaml_dname)<|MERGE_RESOLUTION|>--- conflicted
+++ resolved
@@ -839,12 +839,8 @@
 
     # Initialise the output file
     if out_group is None:
-<<<<<<< HEAD
-        fid = h5py.File("surface-reflectance.h5", driver="core", backing_store=False)
-=======
         fid = h5py.File('surface-reflectance.h5', 'w', driver='core',
                         backing_store=False)
->>>>>>> b2264adb
     else:
         fid = out_group
 
@@ -1092,13 +1088,8 @@
             create_external_link(fname, dname, out_fname, dname)
 
         # metadata
-<<<<<<< HEAD
-        with h5py.File(fname, "r") as fid:
-            with h5py.File(out_fname) as out_fid:
-=======
         with h5py.File(fname, 'r') as fid:
             with h5py.File(out_fname, 'a') as out_fid:
->>>>>>> b2264adb
                 yaml_dname = DatasetName.NBAR_YAML.value
                 if yaml_dname in fid and yaml_dname not in out_fid:
                     fid.copy(yaml_dname, out_fid, name=yaml_dname)
