--- conflicted
+++ resolved
@@ -478,14 +478,9 @@
         'day_of_year': doy,
         'decimal_hour': dec_datetime.decimal_hour(scene_dataset.scene_centre_datetime),
         'decimal_day': dec_datetime.day_fraction(scene_dataset.scene_centre_datetime) + doy,
-<<<<<<< HEAD
+        'day_change': start_datetime.day != end_datetime.day,
         'lon': float(scene_dataset.lonlats['CENTRE'][0]),
         'lat': float(scene_dataset.lonlats['CENTRE'][1])
-=======
-        'day_change': start_datetime.day != end_datetime.day,
-        'lon': float(scene_dataset.scene_centre_long),
-        'lat': float(scene_dataset.scene_centre_lat)
->>>>>>> f6b60775
     }
         #replaced the following in the above dictionary
         #'lon': float(scene_dataset.scene_centre_long),
