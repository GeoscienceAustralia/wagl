--- conflicted
+++ resolved
@@ -60,11 +60,7 @@
     def output(self):
         container = gaip.acquisitions(self.level1)
         out_path = container.get_root(self.nbar_root, granule=self.granule)
-<<<<<<< HEAD
-        out_fname = pjoin(out_path, CONFIG.get('work', 'aerosol_fname'))
-=======
         out_fname = pjoin(out_path, CONFIG.get('work', 'ancillary_fname'))
->>>>>>> 586ef323
         return luigi.LocalTarget(out_fname)
 
     def run(self):
@@ -174,7 +170,6 @@
         compression = CONFIG.get('work', 'compression')
 
         with self.output().temporary_path() as out_fname:
-<<<<<<< HEAD
             _calculate_angles(acqs[0], lon_fname, lat_fname, out_fname,
                               npoints=12, compression=compression,
                               max_angle=view_max, tle_path=tle_path)
@@ -255,16 +250,6 @@
 
             data['value'] = elevation
             save(out_fname4, data)
-=======
-            gaip._calculate_angles(acqs[0], lon_fname, lat_fname, out_fname,
-                                   npoints=12, compression=compression,
-                                   max_angle=view_max, tle_path=tle_path)
->>>>>>> Changes to workflow; unifying output files via ExternalLinks.
-=======
-            gaip._calculate_angles(acqs[0], lon_fname, lat_fname, out_fname,
-                                   npoints=12, compression=compression,
-                                   max_angle=view_max, tle_path=tle_path)
->>>>>>> 586ef323
 
 
 class WriteTp5(luigi.Task):
