--- conflicted
+++ resolved
@@ -14,30 +14,6 @@
 ]
 
 install_requires = [
-<<<<<<< HEAD
-    'luigi>=2.7.3',
-    'numpy>=1.8',
-    'scipy>=0.14',
-    'numexpr>=2.4.6',
-    'ephem>=3.7.5.3',
-    'pyproj>1.9.5',
-    'scikit-image>=0.8.2',
-    'GDAL>=1.9.2',
-    'rasterio>1,!=1.0.3.post1,!=1.0.3',  # issue with /vsizip/ reader
-    'fiona>=1.7.0',
-    'shapely>=1.5.13',
-    'h5py>=2.5.0',
-    'tables>=3.4.2',
-    'pandas>=0.17.1',
-    'geopandas>=0.1.1',
-    'pyyaml>=3.11',
-    'nested_lookup>=0.1.3',
-    'python-dateutil>=2.6.1',
-    'structlog>=16.1.0',
-    'idl-functions>=0.5.2', # custom package
-    'attrs>=17.4.0',
-    'pyfftw>=0.11.1'
-=======
     "luigi>=2.7.3",
     "numpy>=1.8",
     "scipy>=0.14",
@@ -59,7 +35,7 @@
     "structlog>=16.1.0",
     "idl-functions>=0.5.2",  # custom package
     "attrs>=17.4.0",
->>>>>>> a881eba9
+    "pyfftw>=0.11.1",
 ]
 
 dependency_links = [
@@ -92,22 +68,6 @@
     author_email="earth.observation@ga.gov.au",
     maintainer="wagl developers",
     packages=setuptools.find_packages(exclude=("tests", "env_tests")),
-<<<<<<< HEAD
-    scripts=['utils/test_satellite_solar_angles',
-             'utils/test_dsm',
-             'utils/test_exiting_angles',
-             'utils/test_incident_angles',
-             'utils/test_relative_slope',
-             'utils/test_terrain_shadow_masks',
-             'utils/test_slope_aspect',
-             'utils/aot_converter',
-             'utils/wagl_convert',
-             'utils/wagl_ls',
-             'utils/wagl_residuals',
-             'utils/wagl_pbs',
-             'utils/wagl_buildvrt'],
-    setup_requires=['pytest-runner'],
-=======
     scripts=[
         "utils/test_satellite_solar_angles",
         "utils/test_dsm",
@@ -121,9 +81,9 @@
         "utils/wagl_ls",
         "utils/wagl_residuals",
         "utils/wagl_pbs",
+        "utils/wagl_buildvrt",
     ],
     setup_requires=["pytest-runner"],
->>>>>>> a881eba9
     tests_require=tests_require,
     install_requires=install_requires,
     dependency_links=dependency_links,
