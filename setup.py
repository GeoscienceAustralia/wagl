"""
Setup wagl
"""
from __future__ import absolute_import

import setuptools

from numpy.distutils.core import setup


tests_require = [
    "pytest",
]

install_requires = [
    "luigi>=2.7.3",
    "numpy>=1.8",
    "scipy>=0.14",
    "numexpr>=2.4.6",
    "ephem>=3.7.5.3",
    "pyproj>1.9.5",
    "scikit-image>=0.8.2",
    "GDAL>=1.9.2",
    "rasterio>1,!=1.0.3.post1,!=1.0.3",  # issue with /vsizip/ reader
    "fiona>=1.7.0",
    "shapely>=1.5.13",
    "h5py>=2.5.0",
    "tables>=3.4.2",
    "pandas>=0.17.1",
    "geopandas>=0.1.1",
    "pyyaml>=3.11",
    "nested_lookup>=0.1.3",
    "python-dateutil>=2.6.1",
    "structlog>=16.1.0",
    "idl-functions>=0.5.2",  # custom package
    "attrs>=17.4.0",
<<<<<<< HEAD
    "pyfftw>=0.11.1",
=======
    "importlib-metadata;python_version<'3.8'",
>>>>>>> 3b5dcbad
]

dependency_links = [
    "git+git://github.com/sixy6e/idl-functions.git@master#egg=idl-functions-0.5.2",
]


def configuration(parent_package="", top_path=None):
    from numpy.distutils.misc_util import Configuration

    config = Configuration(None, parent_package, top_path)
    config.set_options(
        ignore_setup_xxx_py=True,
        assume_default_configuration=True,
        delegate_options_to_subpackages=True,
    )

    config.add_subpackage("wagl")
    return config


setup(
    name="wagl",
    configuration=configuration,
    use_scm_version=True,
    url="https://github.com/GeoscienceAustralia/wagl",
    license="CC0 1.0 Universal",
    author="The wagl authors",
    author_email="earth.observation@ga.gov.au",
    maintainer="wagl developers",
    packages=setuptools.find_packages(exclude=("tests", "env_tests")),
    scripts=[
        "utils/test_satellite_solar_angles",
        "utils/test_dsm",
        "utils/test_exiting_angles",
        "utils/test_incident_angles",
        "utils/test_relative_slope",
        "utils/test_terrain_shadow_masks",
        "utils/test_slope_aspect",
        "utils/aot_converter",
        "utils/wagl_convert",
        "utils/wagl_ls",
        "utils/wagl_residuals",
        "utils/wagl_pbs",
        "utils/wagl_buildvrt",
    ],
    setup_requires=["pytest-runner", "setuptools_scm"],
    tests_require=tests_require,
    install_requires=install_requires,
    dependency_links=dependency_links,
)<|MERGE_RESOLUTION|>--- conflicted
+++ resolved
@@ -34,11 +34,8 @@
     "structlog>=16.1.0",
     "idl-functions>=0.5.2",  # custom package
     "attrs>=17.4.0",
-<<<<<<< HEAD
     "pyfftw>=0.11.1",
-=======
     "importlib-metadata;python_version<'3.8'",
->>>>>>> 3b5dcbad
 ]
 
 dependency_links = [
