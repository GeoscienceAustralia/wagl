#!/usr/bin/env python

# coding=utf-8
# A near literal port of the FMask matlab code to python using numpy/scipy and itk.
# - As a result of the literal port, original comments should still be intact - as is the original code structure.

# Transcription History
# 1.6.3 transcription Mitchell Wheeler
# 3.0 transcription Josh Sixsmith
#     + added skimage library
#     + better handling for imagery of different resolutions

import sys, re, gc, time, math, logging
import datetime
import os.path
import argparse
import numpy, numexpr
import scipy.stats
import scipy.signal
import scipy.ndimage.morphology
from osgeo import gdal
from skimage import morphology
from skimage import measure
from skimage import segmentation

logger = logging.getLogger('root.' + __name__)

# Sun earth distance look up table
sun_earth_distance = { 1: 0.98331, 2: 0.98330, 3: 0.98330, 4: 0.98330, 5: 0.98330, 6: 0.98332, 7: 0.98333, 8: 0.98335, 9: 0.98338, 10: 0.98341, 11: 0.98345, 12: 0.98349, 13: 0.98354, 14: 0.98359, 15: 0.98365, 16: 0.98371, 17: 0.98378, 18: 0.98385, 19: 0.98393, 20: 0.98401, 21: 0.98410, 22: 0.98419, 23: 0.98428, 24: 0.98439, 25: 0.98449, 26: 0.98460, 27: 0.98472, 28: 0.98484, 29: 0.98496, 30: 0.98509, 31: 0.98523, 32: 0.98536, 33: 0.98551, 34: 0.98565, 35: 0.98580, 36: 0.98596, 37: 0.98612, 38: 0.98628, 39: 0.98645, 40: 0.98662, 41: 0.98680, 42: 0.98698, 43: 0.98717, 44: 0.98735, 45: 0.98755, 46: 0.98774, 47: 0.98794, 48: 0.98814, 49: 0.98835, 50: 0.98856, 51: 0.98877, 52: 0.98899, 53: 0.98921, 54: 0.98944, 55: 0.98966, 56: 0.98989, 57: 0.99012, 58: 0.99036, 59: 0.99060, 60: 0.99084, 61: 0.99108, 62: 0.99133, 63: 0.99158, 64: 0.99183, 65: 0.99208, 66: 0.99234, 67: 0.99260, 68: 0.99286, 69: 0.99312, 70: 0.99339, 71: 0.99365, 72: 0.99392, 73: 0.99419, 74: 0.99446, 75: 0.99474, 76: 0.99501, 77: 0.99529, 78: 0.99556, 79: 0.99584, 80: 0.99612, 81: 0.99640, 82: 0.99669, 83: 0.99697, 84: 0.99725, 85: 0.99754, 86: 0.99782, 87: 0.99811, 88: 0.99840, 89: 0.99868, 90: 0.99897, 91: 0.99926, 92: 0.99954, 93: 0.99983, 94: 1.00012, 95: 1.00041, 96: 1.00069, 97: 1.00098, 98: 1.00127, 99: 1.00155, 100: 1.00184, 101: 1.00212, 102: 1.00240, 103: 1.00269, 104: 1.00297, 105: 1.00325, 106: 1.00353, 107: 1.00381, 108: 1.00409, 109: 1.00437, 110: 1.00464, 111: 1.00492, 112: 1.00519, 113: 1.00546, 114: 1.00573, 115: 1.00600, 116: 1.00626, 117: 1.00653, 118: 1.00679, 119: 1.00705, 120: 1.00731, 121: 1.00756, 122: 1.00781, 123: 1.00806, 124: 1.00831, 125: 1.00856, 126: 1.00880, 127: 1.00904, 128: 1.00928, 129: 1.00952, 130: 1.00975, 131: 1.00998, 132: 1.01020, 133: 1.01043, 134: 1.01065, 135: 1.01087, 136: 1.01108, 137: 1.01129, 138: 1.01150, 139: 1.01170, 140: 1.01191, 141: 1.01210, 142: 1.01230, 143: 1.01249, 144: 1.01267, 145: 1.01286, 146: 1.01304, 147: 1.01321, 148: 1.01338, 149: 1.01355, 150: 1.01371, 151: 1.01387, 152: 1.01403, 153: 1.01418, 154: 1.01433, 155: 1.01447, 156: 1.01461, 157: 1.01475, 158: 1.01488, 159: 1.01500, 160: 1.01513, 161: 1.01524, 162: 1.01536, 163: 1.01547, 164: 1.01557, 165: 1.01567, 166: 1.01577, 167: 1.01586, 168: 1.01595, 169: 1.01603, 170: 1.01610, 171: 1.01618, 172: 1.01625, 173: 1.01631, 174: 1.01637, 175: 1.01642, 176: 1.01647, 177: 1.01652, 178: 1.01656, 179: 1.01659, 180: 1.01662, 181: 1.01665, 182: 1.01667, 183: 1.01668, 184: 1.01670, 185: 1.01670, 186: 1.01670, 187: 1.01670, 188: 1.01669, 189: 1.01668, 190: 1.01666, 191: 1.01664, 192: 1.01661, 193: 1.01658, 194: 1.01655, 195: 1.01650, 196: 1.01646, 197: 1.01641, 198: 1.01635, 199: 1.01629, 200: 1.01623, 201: 1.01616, 202: 1.01609, 203: 1.01601, 204: 1.01592, 205: 1.01584, 206: 1.01575, 207: 1.01565, 208: 1.01555, 209: 1.01544, 210: 1.01533, 211: 1.01522, 212: 1.01510, 213: 1.01497, 214: 1.01485, 215: 1.01471, 216: 1.01458, 217: 1.01444, 218: 1.01429, 219: 1.01414, 220: 1.01399, 221: 1.01383, 222: 1.01367, 223: 1.01351, 224: 1.01334, 225: 1.01317, 226: 1.01299, 227: 1.01281, 228: 1.01263, 229: 1.01244, 230: 1.01225, 231: 1.01205, 232: 1.01186, 233: 1.01165, 234: 1.01145, 235: 1.01124, 236: 1.01103, 237: 1.01081, 238: 1.01060, 239: 1.01037, 240: 1.01015, 241: 1.00992, 242: 1.00969, 243: 1.00946, 244: 1.00922, 245: 1.00898, 246: 1.00874, 247: 1.00850, 248: 1.00825, 249: 1.00800, 250: 1.00775, 251: 1.00750, 252: 1.00724, 253: 1.00698, 254: 1.00672, 255: 1.00646, 256: 1.00620, 257: 1.00593, 258: 1.00566, 259: 1.00539, 260: 1.00512, 261: 1.00485, 262: 1.00457, 263: 1.00430, 264: 1.00402, 265: 1.00374, 266: 1.00346, 267: 1.00318, 268: 1.00290, 269: 1.00262, 270: 1.00234, 271: 1.00205, 272: 1.00177, 273: 1.00148, 274: 1.00119, 275: 1.00091, 276: 1.00062, 277: 1.00033, 278: 1.00005, 279: 0.99976, 280: 0.99947, 281: 0.99918, 282: 0.99890, 283: 0.99861, 284: 0.99832, 285: 0.99804, 286: 0.99775, 287: 0.99747, 288: 0.99718, 289: 0.99690, 290: 0.99662, 291: 0.99634, 292: 0.99605, 293: 0.99577, 294: 0.99550, 295: 0.99522, 296: 0.99494, 297: 0.99467, 298: 0.99440, 299: 0.99412, 300: 0.99385, 301: 0.99359, 302: 0.99332, 303: 0.99306, 304: 0.99279, 305: 0.99253, 306: 0.99228, 307: 0.99202, 308: 0.99177, 309: 0.99152, 310: 0.99127, 311: 0.99102, 312: 0.99078, 313: 0.99054, 314: 0.99030, 315: 0.99007, 316: 0.98983, 317: 0.98961, 318: 0.98938, 319: 0.98916, 320: 0.98894, 321: 0.98872, 322: 0.98851, 323: 0.98830, 324: 0.98809, 325: 0.98789, 326: 0.98769, 327: 0.98750, 328: 0.98731, 329: 0.98712, 330: 0.98694, 331: 0.98676, 332: 0.98658, 333: 0.98641, 334: 0.98624, 335: 0.98608, 336: 0.98592, 337: 0.98577, 338: 0.98562, 339: 0.98547, 340: 0.98533, 341: 0.98519, 342: 0.98506, 343: 0.98493, 344: 0.98481, 345: 0.98469, 346: 0.98457, 347: 0.98446, 348: 0.98436, 349: 0.98426, 350: 0.98416, 351: 0.98407, 352: 0.98399, 353: 0.98391, 354: 0.98383, 355: 0.98376, 356: 0.98370, 357: 0.98363, 358: 0.98358, 359: 0.98353, 360: 0.98348, 361: 0.98344, 362: 0.98340, 363: 0.98337, 364: 0.98335, 365: 0.98333, 366: 0.98331 }

# Replacement for original dir() function in this module.
# Renamed to avoid name collision with builtin.

def match_file(dir_path, pattern):

    # Ignore filenames starting with '.' character, e.g. rsync work files.

    for f in sorted([x for x in os.listdir(dir_path) if not x.startswith('.')]):
        if re.search(pattern, f):
            return os.path.join(dir_path, f)

    # No match -- complain loudly (or bail out??)

    logger.error('ERROR: %s.match_file("%s", "%s") found no match',
              __file__.strip('.py'), dir_path, pattern
          )
    return None


def im_info(filename):
    """
    A function to retrieve the geotransform and projection details using GDAL.
    The original MATLAB code handles it differently, we'll just implement something unique here
    and let GDAL automatically handle the read/write of the projection info.
    Less messy than the MATLAB code which assumes that everything is in UTM.
    Some products may come as Lat/Lon geographic projections.
    """

    img  = gdal.Open(filename)
    geoT = img.GetGeoTransform()
    prj  = img.GetProjection()
    return (geoT, prj)

def imread(filename, resample=False, samples=None, lines=None):
    img = gdal.Open(filename)
    band = img.GetRasterBand(1)
    if resample:
        driver = gdal.GetDriverByName('MEM')
        outds  = driver.Create("", samples, lines, 1, band.DataType)
        outds.SetGeoTransform(img.GetGeoTransform())
        outds.SetProjection(img.GetProjection())
        gdal.ReprojectImage(img, outds)
        return outds.ReadAsArray()
    else:
        return band.ReadAsArray()

def imfill_pybuffer(img, ts):
    import itk

    # Convert img to ITK image
    image_type = itk.Image[itk.F, 2]

    # Have to transfer via a file for now... (until PyBuffer WrapITK extension is fixed)
    inp = itk.PyBuffer[image_type].GetImageFromArray(img)

    # Run grayscale connected closing filter
    #filter = itk.GrayscaleConnectedClosingImageFilter[image_type, image_type].New()
    fltr = itk.GrayscaleFillholeImageFilter[image_type, image_type].New()
    fltr.SetInput(inp)
    fltr.Update()

    # Copy results from ITK image back to numpy array
    output_array = itk.PyBuffer[image_type].GetArrayFromImage(fltr.GetOutput())

    return output_array

def imfill(img, ts):
    import itk

    # Convert img to ITK image
    image_type = itk.Image[itk.SS, 2]

    # Have to transfer via a file for now... (until PyBuffer WrapITK extension is fixed)
    logger.debug("serializing")
    scale_min = img.min()
    scale_max = img.max()
    c = gdal.GetDriverByName('GTiff').Create("img_%s.tif" % ts, img.shape[1], img.shape[0], 1, gdal.GDT_UInt16)
    c.GetRasterBand(1).WriteArray((((img-img.min())/(img.max()-img.min()))*32767.0).astype('int16'))
    c = None
    logger.debug("deserializing")
    c = itk.ImageFileReader[image_type].New()
    c.SetFileName("img_%s.tif" % ts)
    inp = c.GetOutput()
    #inp = itk.PyBuffer[image_type].GetImageFromArray(img)

    # Run grayscale connected closing filter
    logger.debug("processing")
    #fltr = itk.GrayscaleConnectedClosingImageFilter[image_type, image_type].New()
    fltr = itk.GrayscaleFillholeImageFilter[image_type, image_type].New()
    fltr.SetInput(inp)
    fltr.Update()

    # Save debug image (using ITK)
    logger.debug("serializing")
    test = itk.ImageFileWriter[image_type].New()
    test.SetFileName("holes_%s.tif" % ts)
    test.SetInput(fltr.GetOutput())
    test.Update()
    test = None

    logger.debug("deserializing")
    output_array = imread("holes_%s.tif" % ts)
    output_array = scale_min + (output_array.astype('float32')/32767.0)*(scale_max - scale_min)
    # Copy results from ITK image back to numpy array
    #output_array = itk.PyBuffer[image_type].GetArrayFromImage(fltr.GetOutput())

    os.remove("img_%s.tif" % ts);
    os.remove("holes_%s.tif" % ts);

    return output_array

def imfill_skimage(img):
    """
    Replicates the imfill function available within MATLAB.
    Based on the example provided in http://scikit-image.org/docs/dev/auto_examples/plot_holes_and_peaks.html#example-plot-holes-and-peaks-py.

    """

    seed = img.copy()

    # Define seed points and the start points for the erosion process.
    seed[1:-1, 1:-1] = img.max()

    # Define the mask; Probably unneeded.
    mask = img

    # Fill the holes
    filled = morphology.reconstruction(seed, mask, method='erosion')

    return filled

def lndhdrread(filename):
    """
    Load Landsat scene MTL file metadata.

    :param filename:
        A string containing the full path the scene's MTL file.
    """
    # Read in Landsat TM/ETM+ MTL header for Fmask
    # [Lmax,Lmin,Qcalmax,Qcalmin,ijdim_ref,ijdim_thm,reso_ref,reso_thm,ul,zen,azi,zc,Lnum,doy]=lndhdrread(filename)
    # Where:
    # Inputs:
    # filename='L*MTL.txt'
    # Ouenuts:
    # 1) Lmax = Max radiances
    # 2) Lmin = Min radiances
    # 3) Qcalmax = Max calibrated DNs
    # 4) Qcalmin = Min calibrated DNs
    # 5) ijdim_ref = [nrows,ncols] # dimension of optical bands
    # 6) ijdim_ref = [nrows,ncols] # dimension of thermal band
    # 7) reo_ref = 28/30 # resolution of optical bands
    # 8) reo_thm = 60/120 # resolution of thermal band
    # 9) ul = [upperleft_mapx upperleft_mapy]
    # 10) zen = solar zenith angle (degrees)
    # 11) azi = solar azimuth angle (degrees)
    # 12) zc = Zone Number
    # 13) Lnum = 4,5,or 7 Landsat sensor number
    # 14) doy = day of year (1,2,3,...,356)
    #
    ##
    # open and read hdr file
    data = {}
    fl=open(filename,'r')
    file_lines=fl.readlines()
    for line in file_lines:
        values = line.split(' = ')
        if len(values) != 2:
            continue

        data[values[0].strip()] = values[1].strip().strip('"')

    fl.close()

    # Identify Landsat Number (Lnum = 4, 5 or 7)
    LID=data['SPACECRAFT_ID']
    Lnum=int(LID[len(LID)-1])

    if ((Lnum >= 4) & (Lnum <= 7)):
        Refmax = None # LS8 variables only. The original MATLAB function returns all variables.
        Refmin = None # LS8 variables only. The original MATLAB function returns all variables.
        # Test for New/Old MTL file
        if not ('LANDSAT_SCENE_ID' in data.keys()):
            # Process Old version of MTL file

            # read in LMAX
            Lmax_B1 = numpy.float32(data['LMAX_BAND1'])
            Lmax_B2 = numpy.float32(data['LMAX_BAND2'])
            Lmax_B3 = numpy.float32(data['LMAX_BAND3'])
            Lmax_B4 = numpy.float32(data['LMAX_BAND4'])
            Lmax_B5 = numpy.float32(data['LMAX_BAND5'])
            if Lnum == 7:
                Lmax_B6 = numpy.float32(data['LMAX_BAND61'])
            else:
                Lmax_B6 = numpy.float32(data['LMAX_BAND6'])

            Lmax_B7 = numpy.float32(data['LMAX_BAND7'])
            Lmax = (Lmax_B1,Lmax_B2,Lmax_B3,Lmax_B4,Lmax_B5,Lmax_B6,Lmax_B7)

            # Read in LMIN
            Lmin_B1 = numpy.float32(data['LMIN_BAND1'])
            Lmin_B2 = numpy.float32(data['LMIN_BAND2'])
            Lmin_B3 = numpy.float32(data['LMIN_BAND3'])
            Lmin_B4 = numpy.float32(data['LMIN_BAND4'])
            Lmin_B5 = numpy.float32(data['LMIN_BAND5'])
            if Lnum == 7:
                Lmin_B6 = numpy.float32(data['LMIN_BAND61'])
            else:
                Lmin_B6 = numpy.float32(data['LMIN_BAND6'])

            Lmin_B7 = numpy.float32(data['LMIN_BAND7'])
            Lmin = (Lmin_B1,Lmin_B2,Lmin_B3,Lmin_B4,Lmin_B5,Lmin_B6,Lmin_B7)

            # Read in QCALMAX
            Qcalmax_B1 = numpy.float32(data['QCALMAX_BAND1'])
            Qcalmax_B2 = numpy.float32(data['QCALMAX_BAND2'])
            Qcalmax_B3 = numpy.float32(data['QCALMAX_BAND3'])
            Qcalmax_B4 = numpy.float32(data['QCALMAX_BAND4'])
            Qcalmax_B5 = numpy.float32(data['QCALMAX_BAND5'])
            if Lnum == 7:
                Qcalmax_B6 = numpy.float32(data['QCALMAX_BAND61'])
            else:
                Qcalmax_B6 = numpy.float32(data['QCALMAX_BAND6'])

            Qcalmax_B7 = numpy.float32(data['QCALMAX_BAND7'])
            Qcalmax = (Qcalmax_B1,Qcalmax_B2,Qcalmax_B3,Qcalmax_B4,Qcalmax_B5,Qcalmax_B6,Qcalmax_B7)

            # Read in QCALMIN
            Qcalmin_B1 = numpy.float32(data['QCALMIN_BAND1'])
            Qcalmin_B2 = numpy.float32(data['QCALMIN_BAND2'])
            Qcalmin_B3 = numpy.float32(data['QCALMIN_BAND3'])
            Qcalmin_B4 = numpy.float32(data['QCALMIN_BAND4'])
            Qcalmin_B5 = numpy.float32(data['QCALMIN_BAND5'])
            if Lnum == 7:
                Qcalmin_B6 = numpy.float32(data['QCALMIN_BAND61'])
            else:
                Qcalmin_B6 = numpy.float32(data['QCALMIN_BAND6'])

            Qcalmin_B7 = numpy.float32(data['QCALMIN_BAND7'])
            Qcalmin = (Qcalmin_B1,Qcalmin_B2,Qcalmin_B3,Qcalmin_B4,Qcalmin_B5,Qcalmin_B6,Qcalmin_B7)

            # Read in nrows & ncols of optical bands
            Sample_ref = int(data['PRODUCT_SAMPLES_REF'])
            Line_ref = int(data['PRODUCT_LINES_REF'])
            # record ijdimension of optical bands
            ijdim_ref=(Line_ref,Sample_ref)

            Sample_thm = int(data['PRODUCT_SAMPLES_THM'])
            Line_thm = int(data['PRODUCT_LINES_THM'])
            # record thermal band dimensions (i,j)
            ijdim_thm=(Line_thm,Sample_thm)

            # Read in resolution of optical and thermal bands
            reso_ref = numpy.float32(data['GRID_CELL_SIZE_REF'])
            reso_thm = numpy.float32(data['GRID_CELL_SIZE_THM'])

            # Read in UTM Zone Number
            zc = numpy.float32(data['ZONE_NUMBER'])
            # Read in Solar Azimuth & Elevation angle (degrees)
            azi = numpy.float32(data['SUN_AZIMUTH'])
            zen=90-numpy.float32(data['SUN_ELEVATION'])
            # Read in upperleft mapx,y
            ulx=numpy.float32(data['PRODUCT_UL_CORNER_MAPX'])
            uly=numpy.float32(data['PRODUCT_UL_CORNER_MAPY'])
            ul=(ulx,uly)
            # Read in date of year
            char_doy=data['DATEHOUR_CONTACT_PERIOD']
            doy=int(char_doy[2:5])
        else:
            # Process New version of MTL file

            # read in LMAX
            Lmax_B1 = numpy.float32(data['RADIANCE_MAXIMUM_BAND_1'])
            Lmax_B2 = numpy.float32(data['RADIANCE_MAXIMUM_BAND_2'])
            Lmax_B3 = numpy.float32(data['RADIANCE_MAXIMUM_BAND_3'])
            Lmax_B4 = numpy.float32(data['RADIANCE_MAXIMUM_BAND_4'])
            Lmax_B5 = numpy.float32(data['RADIANCE_MAXIMUM_BAND_5'])
            if Lnum == 7:
                Lmax_B6 = numpy.float32(data['RADIANCE_MAXIMUM_BAND_6_VCID_1'])
            else:
                Lmax_B6 = numpy.float32(data['RADIANCE_MAXIMUM_BAND_6'])

            Lmax_B7 = numpy.float32(data['RADIANCE_MAXIMUM_BAND_7'])
            Lmax = (Lmax_B1,Lmax_B2,Lmax_B3,Lmax_B4,Lmax_B5,Lmax_B6,Lmax_B7)

            # Read in LMIN
            Lmin_B1 = numpy.float32(data['RADIANCE_MINIMUM_BAND_1'])
            Lmin_B2 = numpy.float32(data['RADIANCE_MINIMUM_BAND_2'])
            Lmin_B3 = numpy.float32(data['RADIANCE_MINIMUM_BAND_3'])
            Lmin_B4 = numpy.float32(data['RADIANCE_MINIMUM_BAND_4'])
            Lmin_B5 = numpy.float32(data['RADIANCE_MINIMUM_BAND_5'])
            if Lnum == 7:
                Lmin_B6 = numpy.float32(data['RADIANCE_MINIMUM_BAND_6_VCID_1'])
            else:
                Lmin_B6 = numpy.float32(data['RADIANCE_MINIMUM_BAND_6'])

            Lmin_B7 = numpy.float32(data['RADIANCE_MINIMUM_BAND_7'])
            Lmin = (Lmin_B1,Lmin_B2,Lmin_B3,Lmin_B4,Lmin_B5,Lmin_B6,Lmin_B7)

            # Read in QCALMAX
            Qcalmax_B1 = numpy.float32(data['QUANTIZE_CAL_MAX_BAND_1'])
            Qcalmax_B2 = numpy.float32(data['QUANTIZE_CAL_MAX_BAND_2'])
            Qcalmax_B3 = numpy.float32(data['QUANTIZE_CAL_MAX_BAND_3'])
            Qcalmax_B4 = numpy.float32(data['QUANTIZE_CAL_MAX_BAND_4'])
            Qcalmax_B5 = numpy.float32(data['QUANTIZE_CAL_MAX_BAND_5'])
            if Lnum == 7:
                Qcalmax_B6 = numpy.float32(data['QUANTIZE_CAL_MAX_BAND_6_VCID_1'])
            else:
                Qcalmax_B6 = numpy.float32(data['QUANTIZE_CAL_MAX_BAND_6'])

            Qcalmax_B7 = numpy.float32(data['QUANTIZE_CAL_MAX_BAND_7'])
            Qcalmax = (Qcalmax_B1,Qcalmax_B2,Qcalmax_B3,Qcalmax_B4,Qcalmax_B5,Qcalmax_B6,Qcalmax_B7)

            # Read in QCALMIN
            Qcalmin_B1 = numpy.float32(data['QUANTIZE_CAL_MIN_BAND_1'])
            Qcalmin_B2 = numpy.float32(data['QUANTIZE_CAL_MIN_BAND_2'])
            Qcalmin_B3 = numpy.float32(data['QUANTIZE_CAL_MIN_BAND_3'])
            Qcalmin_B4 = numpy.float32(data['QUANTIZE_CAL_MIN_BAND_4'])
            Qcalmin_B5 = numpy.float32(data['QUANTIZE_CAL_MIN_BAND_5'])
            if Lnum == 7:
                Qcalmin_B6 = numpy.float32(data['QUANTIZE_CAL_MIN_BAND_6_VCID_1'])
            else:
                Qcalmin_B6 = numpy.float32(data['QUANTIZE_CAL_MIN_BAND_6'])

            Qcalmin_B7 = numpy.float32(data['QUANTIZE_CAL_MIN_BAND_7'])
            Qcalmin = (Qcalmin_B1,Qcalmin_B2,Qcalmin_B3,Qcalmin_B4,Qcalmin_B5,Qcalmin_B6,Qcalmin_B7)

            # Read in nrows & ncols of optical bands
            Sample_ref = int(data['REFLECTIVE_SAMPLES'])
            Line_ref = int(data['REFLECTIVE_LINES'])
            # record ijdimension of optical bands
            ijdim_ref=(Line_ref,Sample_ref)

            Sample_thm = int(data['THERMAL_SAMPLES'])
            Line_thm = int(data['THERMAL_LINES'])
            # record thermal band dimensions (i,j)
            ijdim_thm=(Line_thm,Sample_thm)

            # Read in resolution of optical and thermal bands
            reso_ref = numpy.float32(data['GRID_CELL_SIZE_REFLECTIVE'])
            reso_thm = numpy.float32(data['GRID_CELL_SIZE_THERMAL'])

            # Read in UTM Zone Number
            zc = numpy.float32(data['UTM_ZONE'])
            # Read in Solar Azimuth & Elevation angle (degrees)
            azi = numpy.float32(data['SUN_AZIMUTH'])
            zen=90-numpy.float32(data['SUN_ELEVATION'])
            # Read in upperleft mapx,y
            ulx=numpy.float32(data['CORNER_UL_PROJECTION_X_PRODUCT'])
            uly=numpy.float32(data['CORNER_UL_PROJECTION_Y_PRODUCT'])
            ul=(ulx,uly)
            # Read in date of year
            char_doy=data['LANDSAT_SCENE_ID']
            doy=int(char_doy[15:17]) # This may need to change to 14:16. TODO Test this!

    elif (Lnum == 8):
            # Retrieve LS8 info
            Lmax_B2  = numpy.float32(data['RADIANCE_MAXIMUM_BAND_2'])
            Lmax_B3  = numpy.float32(data['RADIANCE_MAXIMUM_BAND_3'])
            Lmax_B4  = numpy.float32(data['RADIANCE_MAXIMUM_BAND_4'])
            Lmax_B5  = numpy.float32(data['RADIANCE_MAXIMUM_BAND_5'])
            Lmax_B6  = numpy.float32(data['RADIANCE_MAXIMUM_BAND_6'])
            Lmax_B7  = numpy.float32(data['RADIANCE_MAXIMUM_BAND_7'])
            Lmax_B9  = numpy.float32(data['RADIANCE_MAXIMUM_BAND_9'])
            Lmax_B10 = numpy.float32(data['RADIANCE_MAXIMUM_BAND_10'])

            Lmax = (Lmax_B2,Lmax_B3,Lmax_B4,Lmax_B5,Lmax_B6,Lmax_B7,Lmax_B9,Lmax_B10)

            # Read in LMIN
            Lmin_B2  = numpy.float32(data['RADIANCE_MINIMUM_BAND_2'])
            Lmin_B3  = numpy.float32(data['RADIANCE_MINIMUM_BAND_3'])
            Lmin_B4  = numpy.float32(data['RADIANCE_MINIMUM_BAND_4'])
            Lmin_B5  = numpy.float32(data['RADIANCE_MINIMUM_BAND_5'])
            Lmin_B6  = numpy.float32(data['RADIANCE_MINIMUM_BAND_6'])
            Lmin_B7  = numpy.float32(data['RADIANCE_MINIMUM_BAND_7'])
            Lmin_B9  = numpy.float32(data['RADIANCE_MINIMUM_BAND_9'])
            Lmin_B10 = numpy.float32(data['RADIANCE_MINIMUM_BAND_10'])

            Lmin = (Lmin_B2,Lmin_B3,Lmin_B4,Lmin_B5,Lmin_B6,Lmin_B7,Lmin_B9,Lmin_B10)

            # Read in QCALMAX
            Qcalmax_B2  = numpy.float32(data['QUANTIZE_CAL_MAX_BAND_2'])
            Qcalmax_B3  = numpy.float32(data['QUANTIZE_CAL_MAX_BAND_3'])
            Qcalmax_B4  = numpy.float32(data['QUANTIZE_CAL_MAX_BAND_4'])
            Qcalmax_B5  = numpy.float32(data['QUANTIZE_CAL_MAX_BAND_5'])
            Qcalmax_B6  = numpy.float32(data['QUANTIZE_CAL_MAX_BAND_6'])
            Qcalmax_B7  = numpy.float32(data['QUANTIZE_CAL_MAX_BAND_7'])
            Qcalmax_B9  = numpy.float32(data['QUANTIZE_CAL_MAX_BAND_9'])
            Qcalmax_B10 = numpy.float32(data['QUANTIZE_CAL_MAX_BAND_10'])

            Qcalmax = (Qcalmax_B2,Qcalmax_B3,Qcalmax_B4,Qcalmax_B5,Qcalmax_B6,Qcalmax_B7,Qcalmax_B9,Qcalmax_B10)

            # Read in QCALMIN
            Qcalmin_B2  = numpy.float32(data['QUANTIZE_CAL_MIN_BAND_2'])
            Qcalmin_B3  = numpy.float32(data['QUANTIZE_CAL_MIN_BAND_3'])
            Qcalmin_B4  = numpy.float32(data['QUANTIZE_CAL_MIN_BAND_4'])
            Qcalmin_B5  = numpy.float32(data['QUANTIZE_CAL_MIN_BAND_5'])
            Qcalmin_B6  = numpy.float32(data['QUANTIZE_CAL_MIN_BAND_6'])
            Qcalmin_B7  = numpy.float32(data['QUANTIZE_CAL_MIN_BAND_7'])
            Qcalmin_B9  = numpy.float32(data['QUANTIZE_CAL_MIN_BAND_9'])
            Qcalmin_B10 = numpy.float32(data['QUANTIZE_CAL_MIN_BAND_10'])

            Qcalmin = (Qcalmin_B2,Qcalmin_B3,Qcalmin_B4,Qcalmin_B5,Qcalmin_B6,Qcalmin_B7,Qcalmin_B9,Qcalmin_B10)

            # Read in Refmax
            Refmax_B2 = numpy.float32(data['REFLECTANCE_MAXIMUM_BAND_2']);
            Refmax_B3 = numpy.float32(data['REFLECTANCE_MAXIMUM_BAND_3']);
            Refmax_B4 = numpy.float32(data['REFLECTANCE_MAXIMUM_BAND_4']);
            Refmax_B5 = numpy.float32(data['REFLECTANCE_MAXIMUM_BAND_5']);
            Refmax_B6 = numpy.float32(data['REFLECTANCE_MAXIMUM_BAND_6']);
            Refmax_B7 = numpy.float32(data['REFLECTANCE_MAXIMUM_BAND_7']);
            Refmax_B9 = numpy.float32(data['REFLECTANCE_MAXIMUM_BAND_9']);

            Refmax = (Refmax_B2,Refmax_B3,Refmax_B4,Refmax_B5,Refmax_B6,Refmax_B7,Refmax_B9)

            # Read in Refmin
            Refmin_B2 = numpy.float32(data['REFLECTANCE_MINIMUM_BAND_2']);
            Refmin_B3 = numpy.float32(data['REFLECTANCE_MINIMUM_BAND_3']);
            Refmin_B4 = numpy.float32(data['REFLECTANCE_MINIMUM_BAND_4']);
            Refmin_B5 = numpy.float32(data['REFLECTANCE_MINIMUM_BAND_5']);
            Refmin_B6 = numpy.float32(data['REFLECTANCE_MINIMUM_BAND_6']);
            Refmin_B7 = numpy.float32(data['REFLECTANCE_MINIMUM_BAND_7']);
            Refmin_B9 = numpy.float32(data['REFLECTANCE_MINIMUM_BAND_9']);

            Refmin = (Refmin_B2,Refmin_B3,Refmin_B4,Refmin_B5,Refmin_B6,Refmin_B7,Refmin_B9)

            # Read in nrows & ncols of optical bands
            Sample_ref = int(data['REFLECTIVE_SAMPLES'])
            Line_ref = int(data['REFLECTIVE_LINES'])
            # record ijdimension of optical bands
            ijdim_ref=(Line_ref,Sample_ref)

            Sample_thm = int(data['THERMAL_SAMPLES'])
            Line_thm = int(data['THERMAL_LINES'])
            # record thermal band dimensions (i,j)
            ijdim_thm=(Line_thm,Sample_thm)

            # Read in resolution of optical and thermal bands
            reso_ref = numpy.float32(data['GRID_CELL_SIZE_REFLECTIVE'])
            reso_thm = numpy.float32(data['GRID_CELL_SIZE_THERMAL'])

            # Read in UTM Zone Number
            zc = numpy.float32(data['UTM_ZONE'])
            # Read in Solar Azimuth & Elevation angle (degrees)
            azi = numpy.float32(data['SUN_AZIMUTH'])
            zen = 90 - numpy.float32(data['SUN_ELEVATION'])
            # Read in upperleft mapx,y
            ulx = numpy.float32(data['CORNER_UL_PROJECTION_X_PRODUCT'])
            uly = numpy.float32(data['CORNER_UL_PROJECTION_Y_PRODUCT'])
            ul = (ulx,uly)
            # Read in date of year
            char_doy = data['LANDSAT_SCENE_ID']
            doy = int(char_doy[13:16])
    else:
        raise Exception('This sensor is not Landsat 4, 5, 7, or 8!')

    if ((doy < 1) or (doy > 366)):
        raise ValueError('Invalid Day of Year metadata value - expected (1,366) got %s' % doy)

    # The new version returns Lmax,Lmin,Qcalmax,Qcalmin,Refmax,Refmin,ijdim_ref,ijdim_thm,reso_ref,reso_thm,ul,zen,azi,zc,Lnum,doy
    #return (Lmax,Lmin,Qcalmax,Qcalmin,ijdim_ref,ijdim_thm,reso_ref,reso_thm,ul,zen,azi,zc,Lnum,doy)
    return (Lmax,Lmin,Qcalmax,Qcalmin,Refmax,Refmin,ijdim_ref,ijdim_thm,reso_ref,reso_thm,ul,zen,azi,zc,Lnum,doy)

def nd2toarbt(filename, images=None):
    """
    Load metadata from MTL file & calculate reflectance values for scene bands.

    :param filename:
        A string containing the file path of the MTL file for the landsat scene.

    :param images:
        A numpy.ndarray of pre-calculated reflectance values for each landsat band, to be used instead of calculating our own.
    """
    Lmax,Lmin,Qcalmax,Qcalmin,Refmax,Refmin,ijdim_ref,ijdim_thm,reso_ref,reso_thm,ul,zen,azi,zc,Lnum,doy=lndhdrread(filename)

    base = os.path.dirname(filename)

    # LPGS Upper left corner alignment (see Landsat handbook for detail)
    # Changed from (ul[0]-15,ul[1]+15), GA products are 25m, this should also allow for other resolutions as well
    ul = (ul[0] - float(reso_ref) / 2, ul[1] + float(reso_ref) / 2)
    resolu = (reso_ref,reso_ref)

    if ((Lnum >= 4) & (Lnum <= 7)):

        # Band6
        if Lnum == 7:
            n_B6 = match_file(base, '.*B61.*')
        else:
            n_B6 = match_file(base, '.*B6.*')

        # Check that the thermal band resolution matches the reflectance bands.
        ref_lines, ref_samples = ijdim_ref
        thm_lines, thm_samples = ijdim_thm
        if ((thm_lines != ref_lines) | (thm_samples != ref_samples)):
            im_B6 = imread(n_B6, resample=True, samples=ref_samples, lines=ref_lines).astype(numpy.float32)
        else:
            im_B6 = imread(n_B6).astype(numpy.float32)

        # convert Band6 from radiance to BT
        # fprintf('From Band 6 Radiance to Brightness Temperature\n')
        # see G. Chander et al. RSE 113 (2009) 893-903
        K1_L4 =  671.62
        K2_L4 = 1284.30
        K1_L5 =  607.76
        K2_L5 = 1260.56
        K1_L7 =  666.09
        K2_L7 = 1282.71

        if Lnum == 7:
            K1 = K1_L7
            K2 = K2_L7
        elif Lnum == 5:
            K1 = K1_L5
            K2 = K2_L5
        elif Lnum == 4:
            K1 = K1_L4
            K2 = K2_L4


        if images != None:
            im_B1 = images[0,:,:].astype(numpy.float32)
            im_B2 = images[1,:,:].astype(numpy.float32)
            im_B3 = images[2,:,:].astype(numpy.float32)
            im_B4 = images[3,:,:].astype(numpy.float32)
            im_B5 = images[4,:,:].astype(numpy.float32)
            im_B7 = images[6,:,:].astype(numpy.float32)
            del images

            # find pixels that are saturated in the visible bands
            B1Satu = im_B1 == 255.0
            B2Satu = im_B2 == 255.0
            B3Satu = im_B3 == 255.0

            # only processing pixesl where all bands have values (id_mssing)
            id_missing = numexpr.evaluate("(im_B1 == 0.0) | (im_B2 == 0.0) | (im_B3 == 0.0) | (im_B4 == 0.0) |(im_B5 == 0.0) | (im_B6 == 0.0) | (im_B7 == 0.0)")

        else:
            # Band1
            n_B1 = match_file(base, '.*B1.*')
            im_B1 = imread(n_B1).astype(numpy.float32)
            # Band2
            n_B2 = match_file(base, '.*B2.*')
            im_B2 = imread(n_B2).astype(numpy.float32)
            # Band3
            n_B3 = match_file(base, '.*B3.*')
            im_B3 = imread(n_B3).astype(numpy.float32)
            # Band4
            n_B4 = match_file(base, '.*B4.*')
            im_B4 = imread(n_B4).astype(numpy.float32)
            # Band5
            n_B5 = match_file(base, '.*B5.*')
            im_B5 = imread(n_B5).astype(numpy.float32)
            # Band7
            n_B7 = match_file(base, '.*B7.*')
            im_B7 = imread(n_B7).astype(numpy.float32)

            # Retrieve the projection and geotransform info from the blue band (B1 LS 4,5,7)
            geoT, prj = im_info(n_B1)

            # find pixels that are saturated in the visible bands
            B1Satu = im_B1 == 255.0
            B2Satu = im_B2 == 255.0
            B3Satu = im_B3 == 255.0

            # only processing pixesl where all bands have values (id_mssing)
            id_missing = numexpr.evaluate("(im_B1 == 0.0) | (im_B2 == 0.0) | (im_B3 == 0.0) | (im_B4 == 0.0) | (im_B5 == 0.0) | (im_B6 == 0.0) | (im_B7 == 0.0)")

            # ND to radiance first
            im_B1 = numexpr.evaluate("((Lma - Lmi) / (Qma - Qmi)) * (im_B1 - Qmi) + Lmi", { 'Lma': Lmax[0], 'Lmi': Lmin[0], 'Qma': Qcalmax[0], 'Qmi': Qcalmin[0] }, locals())
            im_B2 = numexpr.evaluate("((Lma - Lmi) / (Qma - Qmi)) * (im_B2 - Qmi) + Lmi", { 'Lma': Lmax[1], 'Lmi': Lmin[1], 'Qma': Qcalmax[1], 'Qmi': Qcalmin[1] }, locals())
            im_B3 = numexpr.evaluate("((Lma - Lmi) / (Qma - Qmi)) * (im_B3 - Qmi) + Lmi", { 'Lma': Lmax[2], 'Lmi': Lmin[2], 'Qma': Qcalmax[2], 'Qmi': Qcalmin[2] }, locals())
            im_B4 = numexpr.evaluate("((Lma - Lmi) / (Qma - Qmi)) * (im_B4 - Qmi) + Lmi", { 'Lma': Lmax[3], 'Lmi': Lmin[3], 'Qma': Qcalmax[3], 'Qmi': Qcalmin[3] }, locals())
            im_B5 = numexpr.evaluate("((Lma - Lmi) / (Qma - Qmi)) * (im_B5 - Qmi) + Lmi", { 'Lma': Lmax[4], 'Lmi': Lmin[4], 'Qma': Qcalmax[4], 'Qmi': Qcalmin[4] }, locals())
            im_B6 = numexpr.evaluate("((Lma - Lmi) / (Qma - Qmi)) * (im_B6 - Qmi) + Lmi", { 'Lma': Lmax[5], 'Lmi': Lmin[5], 'Qma': Qcalmax[5], 'Qmi': Qcalmin[5] }, locals())
            im_B7 = numexpr.evaluate("((Lma - Lmi) / (Qma - Qmi)) * (im_B7 - Qmi) + Lmi", { 'Lma': Lmax[6], 'Lmi': Lmin[6], 'Qma': Qcalmax[6], 'Qmi': Qcalmin[6] }, locals())


            # radiance to TOA reflectances
            # fprintf('From Radiances to TOA ref\n')
            #  # Solar Spectral Irradiances from LEDAPS
            #  esun_L7=[1969.000, 1840.000, 1551.000, 1044.000, 225.700, -1.0, 82.07]
            #  esun_L5=[1957.0, 1826.0, 1554.0, 1036.0, 215.0, -1.0, 80.67]
            #  esun_L4=[1957.0, 1825.0, 1557.0, 1033.0, 214.9, -1.0, 80.72]

            # see G. Chander et al. RSE 113 (2009) 893-903
            esun_L7 = [1997.000, 1812.000, 1533.000, 1039.000, 230.800, -1.0, 84.90]
            esun_L5 = [1983.0, 1796.0, 1536.0, 1031.0, 220.0, -1.0, 83.44]
            esun_L4 = [1983.0, 1795.0, 1539.0, 1028.0, 219.8, -1.0, 83.49]

            if Lnum == 7:
                ESUN = esun_L7
            elif Lnum == 5:
                ESUN = esun_L5
            elif Lnum == 4:
                ESUN = esun_L4

            #  # Interpolate earth-sun distance with day of year from LEDAPS
            #  dsun_table_doy = [1,15,32,46,60,74,91,106,121,135,152,166,182,196,213,227,242,258,274,288,305,319,335,349,366]
            #  dsun_table_dis=  [0.9832,0.9836,0.9853,0.9878,0.9909,0.9945,0.9993,1.0033,1.0076,1.0109,1.0140,1.0158,1.0167,
            #  1.0165,1.0149,1.0128,1.0092,1.0057,1.0011,0.9972,0.9925,0.9892,0.9860,0.9843,0.9833]
            #
            #  for i=1:length(dsun_table_doy)-1
            #   if doy >=dsun_table_doy(i) and doy <=dsun_table_doy(i+1)
            #      break
            #  end
            #  end
            #
            #  dsun_doy=dsun_table_dis(i)+
            #  (dsun_table_dis(i+1)-dsun_table_dis(i))*(doy-dsun_table_doy(i))/(dsun_table_doy(i+1)-dsun_table_doy(i))

            # earth-sun distance see G. Chander et al. RSE 113 (2009) 893-903
            dsun_doy = sun_earth_distance[doy]

            # compute TOA reflectances
            # converted from degrees to radiance
            s_zen = math.radians(zen)
            stack = {
                'a': numpy.float32(10000.0 * math.pi),
                'b': numpy.float32(dsun_doy * dsun_doy),
                'c': numpy.float32(math.cos(s_zen))
            }

            im_B1 = numexpr.evaluate("a * im_B1 * b / (sun * c)", dict(stack.items() + { 'sun': numpy.float32(ESUN[0]) }.items()), locals())
            im_B2 = numexpr.evaluate("a * im_B2 * b / (sun * c)", dict(stack.items() + { 'sun': numpy.float32(ESUN[1]) }.items()), locals())
            im_B3 = numexpr.evaluate("a * im_B3 * b / (sun * c)", dict(stack.items() + { 'sun': numpy.float32(ESUN[2]) }.items()), locals())
            im_B4 = numexpr.evaluate("a * im_B4 * b / (sun * c)", dict(stack.items() + { 'sun': numpy.float32(ESUN[3]) }.items()), locals())
            im_B5 = numexpr.evaluate("a * im_B5 * b / (sun * c)", dict(stack.items() + { 'sun': numpy.float32(ESUN[4]) }.items()), locals())
            im_B7 = numexpr.evaluate("a * im_B7 * b / (sun * c)", dict(stack.items() + { 'sun': numpy.float32(ESUN[6]) }.items()), locals())


        # convert from Kelvin to Celcius with 0.01 scale_facor
        im_B6 = numexpr.evaluate("a * ((K2 / log((K1 / im_B6) + one)) - b)", { 'a': numpy.float32(100), 'b': numpy.float32(273.15), 'one': numpy.float32(1.0) }, locals())

        # get data ready for Fmask
        im_B1[id_missing] = -9999
        im_B2[id_missing] = -9999
        im_B3[id_missing] = -9999
        im_B4[id_missing] = -9999
        im_B5[id_missing] = -9999
        im_B6[id_missing] = -9999
        im_B7[id_missing] = -9999
        del id_missing


        images = numpy.array([im_B1, im_B2, im_B3, im_B4, im_B5, im_B7], 'float32')
        del im_B1, im_B2, im_B3, im_B4, im_B5, im_B7

        # We'll modify the return argument for the Python implementation (geoT,prj) are added to the list
        return [im_B6,images,ijdim_ref,ul,zen,azi,zc,B1Satu,B2Satu,B3Satu,resolu,geoT,prj]
    elif (Lnum == 8):
        n_B10 = match_file(base, '.*B10.*')
        # Check that the thermal band resolution matches the reflectance bands.
        ref_lines, ref_samples = ijdim_ref
        thm_lines, thm_samples = ijdim_thm

        if ((thm_lines != ref_lines) | (thm_samples != ref_samples)):
            im_B10 = imread(n_B10, resample=True, samples=ref_samples, lines=ref_lines).astype(numpy.float32)
        else:
            im_B10 = imread(n_B10).astype(numpy.float32)

        # Band2
        n_B2 = match_file(base, '.*B2.*')
        im_B2 = imread(n_B2).astype(numpy.float32)
        # Band3
        n_B3 = match_file(base, '.*B3.*')
        im_B3 = imread(n_B3).astype(numpy.float32)
        # Band4
        n_B4 = match_file(base, '.*B4.*')
        im_B4 = imread(n_B4).astype(numpy.float32)
        # Band5
        n_B5 = match_file(base, '.*B5.*')
        im_B5 = imread(n_B5).astype(numpy.float32)
        # Band6
        n_B6 = match_file(base, '.*B6.*')
        im_B6 = imread(n_B6).astype(numpy.float32)
        # Band7
        n_B7 = match_file(base, '.*B7.*')
        im_B7 = imread(n_B7).astype(numpy.float32)
        # Band9
        n_B9 = match_file(base, '.*B9.*')
        im_B9 = imread(n_B9).astype(numpy.float32)

        # Retrieve the projection and geotransform info from the blue band (B2 in LS8)
        geoT, prj = im_info(n_B2)

        # only processing pixesl where all bands have values (id_mssing)
        id_missing = numexpr.evaluate("(im_B2 == 0.0) | (im_B3 == 0.0) | (im_B4 == 0.0) | (im_B5 == 0.0) | (im_B6 == 0.0) | (im_B7 == 0.0) | (im_B9 == 0.0) | (im_B10 == 0.0)")

        # find pixels that are saturated in the visible bands
        B1Satu = im_B2 == 65535.0
        B2Satu = im_B3 == 65535.0
        B3Satu = im_B4 == 65535.0

        # DN to TOA reflectance with 0.0001 scale_factor
        # This formulae is similar to that used for LS 4,5,7. But is different to that given by
        # https://landsat.usgs.gov/Landsat8_Using_Product.php : Noted JS 2013/11/28
        print 'From DNs to TOA ref & BT\n'
        im_B2  = numexpr.evaluate("((Rma - Rmi) / (Qma - Qmi)) * (im_B2 - Qmi) + Rmi", { 'Rma': Refmax[0], 'Rmi': Refmin[0], 'Qma': Qcalmax[0], 'Qmi': Qcalmin[0] }, locals())
        im_B3  = numexpr.evaluate("((Rma - Rmi) / (Qma - Qmi)) * (im_B3 - Qmi) + Rmi", { 'Rma': Refmax[1], 'Rmi': Refmin[1], 'Qma': Qcalmax[1], 'Qmi': Qcalmin[1] }, locals())
        im_B4  = numexpr.evaluate("((Rma - Rmi) / (Qma - Qmi)) * (im_B4 - Qmi) + Rmi", { 'Rma': Refmax[2], 'Rmi': Refmin[2], 'Qma': Qcalmax[2], 'Qmi': Qcalmin[2] }, locals())
        im_B5  = numexpr.evaluate("((Rma - Rmi) / (Qma - Qmi)) * (im_B5 - Qmi) + Rmi", { 'Rma': Refmax[3], 'Rmi': Refmin[3], 'Qma': Qcalmax[3], 'Qmi': Qcalmin[3] }, locals())
        im_B6  = numexpr.evaluate("((Rma - Rmi) / (Qma - Qmi)) * (im_B6 - Qmi) + Rmi", { 'Rma': Refmax[4], 'Rmi': Refmin[4], 'Qma': Qcalmax[4], 'Qmi': Qcalmin[4] }, locals())
        im_B7  = numexpr.evaluate("((Rma - Rmi) / (Qma - Qmi)) * (im_B7 - Qmi) + Rmi", { 'Rma': Refmax[5], 'Rmi': Refmin[5], 'Qma': Qcalmax[5], 'Qmi': Qcalmin[5] }, locals())
        im_B9  = numexpr.evaluate("((Rma - Rmi) / (Qma - Qmi)) * (im_B9 - Qmi) + Rmi", { 'Rma': Refmax[6], 'Rmi': Refmin[6], 'Qma': Qcalmax[6], 'Qmi': Qcalmin[6] }, locals())
        im_B10 = numexpr.evaluate("((Lma - Lmi) / (Qma - Qmi)) * (im_B10 - Qmi) + Lmi", { 'Lma': Lmax[7], 'Lmi': Lmin[7], 'Qma': Qcalmax[7], 'Qmi': Qcalmin[7] }, locals())

        s_zen = numpy.deg2rad(zen)
        im_B2 = numexpr.evaluate("10000 * im_B2 / cos(s_zen)")
        im_B3 = numexpr.evaluate("10000 * im_B3 / cos(s_zen)")
        im_B4 = numexpr.evaluate("10000 * im_B4 / cos(s_zen)")
        im_B5 = numexpr.evaluate("10000 * im_B5 / cos(s_zen)")
        im_B6 = numexpr.evaluate("10000 * im_B6 / cos(s_zen)")
        im_B7 = numexpr.evaluate("10000 * im_B7 / cos(s_zen)")
        im_B9 = numexpr.evaluate("10000 * im_B9 / cos(s_zen)")

        # convert Band6 from radiance to BT
        # fprintf('From Band 6 Radiance to Brightness Temperature\n');
        K1_B10 = numpy.float32(774.89)
        K2_B10 = numpy.float32(1321.08)
        one    = numpy.float32(1)

        im_B10 = numexpr.evaluate("K2_B10 / log((K1_B10 / im_B10) + one)")

        # convert from Kelvin to Celcius with 0.01 scale_factor
        K      = numpy.float32(273.15)
        im_B10 = numexpr.evaluate("100 * (im_B10 - K)")

        # get data ready for Fmask
        im_B2[id_missing]  = -9999
        im_B3[id_missing]  = -9999
        im_B4[id_missing]  = -9999
        im_B5[id_missing]  = -9999
        im_B6[id_missing]  = -9999
        im_B7[id_missing]  = -9999
        im_B9[id_missing]  = -9999
        im_B10[id_missing] = -9999
        del id_missing

        images = numpy.array([im_B2, im_B3, im_B4, im_B5, im_B6, im_B7, im_B9], 'float32')
        del im_B2, im_B3, im_B4, im_B5, im_B6, im_B7, im_B9

        # We'll modify the return argument for the Python implementation (geoT,prj) are added to the list
        return [im_B10,images,ijdim_ref,ul,zen,azi,zc,B1Satu,B2Satu,B3Satu,resolu,geoT,prj]

    else:
        raise Exception('This sensor is not Landsat 4, 5, 7, or 8!')

def plcloud(filename, cldprob=22.5, num_Lst=None, images=None, log_filename="FMASK_LOGFILE.txt",
                   shadow_prob=False, mask=None):
    """
    Calculates a cloud mask for a landsat 5/7 scene.

    :param filename:
        A string containing the file path of the landsat scene MTL file.

    :param cldprob:
        The cloud probability for the scene (defaults to 22.5%).

    :param num_Lst:
        The Landsat satellite number.

    :param images:
        A numpy.ndarray of pre-loaded, scaled, and corrected bands.

    :param log_filename:
        A string containing the file path of the output log produced by FMask.

    :param shadow_prob:
        A flag indicating if the shadow probability should be calculated or not (required by FMask cloud shadow). Type Bool.

    :return:
        Tuple (zen,azi,ptm, temperature band (celcius*100),t_templ,t_temph, water mask, snow mask, cloud mask , shadow probability,dim,ul,resolu,zc).
    """
    logfile = open(log_filename, 'w', buffering=0)
    logfile.write("Processing FMASK cloud cover... \n")
    start_time = time.time()

    Temp,data,dim,ul,zen,azi,zc,satu_B1,satu_B2,satu_B3,resolu,geoT,prj = nd2toarbt(filename, images)

    if num_Lst < 8: # Landsat 4~7
        Thin_prob = 0 #  there is no contribution from the new bands
    else:
        Thin_prob = numexpr.evaluate("cirrus / 400", {'cirrus' : data[-1]}, locals())

    Cloud = numpy.zeros(dim,'uint8') # cloud mask
    Snow  = numpy.zeros(dim,'uint8') # Snow mask
    WT    = numpy.zeros(dim,'uint8') # Water msk

    # process only the overlap area
    if mask == None:
        mask = Temp > -9999
    else:
        mask = mask.astype('bool')

    Shadow = numpy.zeros(dim,'uint8') # shadow mask

    data1 = data[0,:,:]
    data2 = data[1,:,:]
    data3 = data[2,:,:]
    data4 = data[3,:,:]
    data5 = data[4,:,:]
    data6 = data[5,:,:]

    NDVI = numexpr.evaluate("(data4 - data3) / (data4 + data3)")
    NDSI = numexpr.evaluate("(data2 - data5) / (data2 + data5)")

    NDVI[numexpr.evaluate("(data4 + data3) == 0")] = 0.01
    NDSI[numexpr.evaluate("(data2 + data5) == 0")] = 0.01

    ##############################################saturation in the three visible bands
    satu_Bv = numexpr.evaluate("(satu_B1 | satu_B2 | satu_B3)")
    del satu_B1
    ################################################## Basic cloud test
    idplcd = numexpr.evaluate("(NDSI < 0.8) & (NDVI < 0.8) & (data6 > 300) & (Temp < 2700)")

    ################################################## Snow test
    # It takes every snow pixels including snow pixel under thin clouds or icy clouds
    Snow[numexpr.evaluate("(NDSI > 0.15) & (Temp < 1000) & (data4 > 1100) & (data2 > 1000)")] = 1 
    #Snow[mask == 0] = 255
    ################################################## Water test
    # Zhe's water test (works over thin cloud)
    WT[numexpr.evaluate("((NDVI < 0.01) & (data4 < 1100)) | ((NDVI < 0.1) & (NDVI > 0) & (data4 < 500))")] = 1
    WT[mask == 0] = 255
    # ################################################ Whiteness test
    # visible bands flatness (sum(abs)/mean < 0.6 => brigt and dark cloud )
    visimean = numexpr.evaluate("(data1 + data2 + data3) / 3 ")
    whiteness = numexpr.evaluate("(abs(data1 - visimean) + abs(data2 - visimean)+ abs(data3 - visimean)) / visimean")
    del visimean

    # update idplcd
    whiteness[satu_Bv] = 0# If one visible is saturated whiteness == 0
    idplcd &= whiteness < 0.7

    ################################################## Haze test
    HOT = numexpr.evaluate("data1 - 0.5 * data3 - 800") # Haze test
    idplcd &= numexpr.evaluate("(HOT > 0) | satu_Bv")
    del HOT # need to find thick warm cloud

    ######################################### Ratio4/5>0.75 cloud test
    idplcd &= numexpr.evaluate("(data4 / data5) > 0.75")

    ############################### Cirrus tests from Landsat 8
    idplcd |= numexpr.evaluate("Thin_prob > 0.25")

    ####################################constants##########################
    l_pt = 0.175 # low percent
    h_pt = 1 - l_pt # high percent
    ################################################(temperature & snow test )
    # test whether use thermal or not
    idclr = numexpr.evaluate("(idplcd == False) & (mask == 1)")
    ptm = 100 * idclr.sum() / mask.sum() # percent of del pixel
    idlnd = numexpr.evaluate("idclr & (WT == False)")
    idwt = numexpr.evaluate("idclr & (WT == True)") # &data(:,:,6)<=300;
    lndptm= 100 * idlnd.sum() / mask.sum()

    logger.debug('idlnd: %s', idlnd)
    logger.debug('idlnd.sum(): %s', idlnd.sum())
    logger.debug('lndptm: %s', lndptm)
    sys.stdout.flush()

    if ptm <= 0.1: # no thermal test => meanless for snow detection (0~1)
        #     fprintf('Clear pixel NOT exist in this scene (del prct = #.2f)\n',ptm)
        Cloud[idplcd] = 1 # all cld

        # mask out the non-contiguous pixels
        Cloud[~(mask)] = 0

        # # improving by majority filtering
        #Cloud=bwmorph(Cloud,'majority')# exclude <5/9
        #Cloud = scipy.signal.convolve2d(Cloud,numpy.ones((3,3),Cloud.dtype.name))[1:-1,1:-1]
        #Cloud = (Cloud > 4).astype('uint8')
        # Applying twice, makes a cleaner result
        #Cloud = scipy.signal.convolve2d(Cloud,numpy.ones((3,3),Cloud.dtype.name))[1:-1,1:-1]
        #Cloud = Cloud > 4

        Shadow[Cloud == 0] = 1
        Temp = -1
        t_templ = -1
        t_temph = -1
    else:
        # fprintf('Clear pixel EXIST in this scene (del prct = #.2f)\n',ptm)
        #################################################(temperature test )
        if lndptm >= 0.1:
            F_temp = Temp[idlnd] # get land temperature
            #       fprintf('Land temperature\n')
        else:
            F_temp = Temp[idclr] # get del temperature
            #        fprintf('Clear temperature\n')

        # Get cloud prob over water
        ## temperature test (over water)
        #F_wtemp = Temp[numexpr.evaluate("(WT == 1) & (data6 <= 300)")] # get del water temperature
        F_wtemp = Temp[idwt]
        if len(F_wtemp) == 0:
            t_wtemp = 0
        else:
            t_wtemp = scipy.stats.scoreatpercentile(F_wtemp, 100 * h_pt)
        wTemp_prob = numexpr.evaluate('(t_wtemp - Temp) / 400')
        wTemp_prob[numexpr.evaluate('wTemp_prob < 0')] = 0

        ## Brightness test (over water)
        t_bright = 1100
        Brightness_prob = data5 / t_bright
        Brightness_prob[Brightness_prob > 1] = 1
        Brightness_prob[Brightness_prob < 0] = 0

        ## Final prob mask (water)
        wfinal_prob = numexpr.evaluate('100 * wTemp_prob * Brightness_prob + 100 * Thin_prob') # cloud over water probability
        wclr_max    = scipy.stats.scoreatpercentile(wfinal_prob[idwt], 100 * h_pt) + cldprob # dynamic threshold (land)
        #wclr_max=50;% fixed threshold (water)

        # release memory
        del wTemp_prob
        del Brightness_prob

        ## Temperature test
        t_buffer = 4 * 100
        if len(F_temp) != 0:
            # 0.175 percentile background temperature (low)
            t_templ = scipy.stats.scoreatpercentile(F_temp, 100 * l_pt)
            # 0.825 percentile background temperature (high)
            t_temph = scipy.stats.scoreatpercentile(F_temp, 100 * h_pt)
        else:
            t_templ = 0
            t_temph = 0

        t_tempL = t_templ - t_buffer
        t_tempH = t_temph + t_buffer
        Temp_l = t_tempH - t_tempL
        Temp_prob = (t_tempH - Temp) / Temp_l
        # Temperature can have prob > 1
        Temp_prob[Temp_prob < 0] = 0
        #Temp_prob(Temp_prob > 1) = 1

        NDSI[numexpr.evaluate('satu_B2 & (NDSI < 0)')] = 0
        NDVI[numexpr.evaluate('satu_B3 & (NDVI > 0)')] = 0

        Vari_prob= 1 - numpy.maximum(numpy.maximum(numpy.absolute(NDSI), numpy.absolute(NDVI)), whiteness)


        # release memory
        del satu_B2
        del satu_B3
        del NDSI
        del NDVI
        del whiteness

        ## Final prob mask (land)
        final_prob = 100 * Temp_prob * Vari_prob + 100 * Thin_prob # cloud over land probability
        clr_max = scipy.stats.scoreatpercentile(final_prob[idlnd], 100 * h_pt) + cldprob # dynamic threshold (land)


        # release memory
        del Vari_prob
        del Temp_prob
        del Thin_prob

        logger.debug('cldprob: %s', cldprob)
        logger.debug('clr_max: %s', clr_max)
        logger.debug('t_templ: %s', t_templ)
        sys.stdout.flush()

        # fprintf('pcloud probability threshold (land) = .2f#\n',clr_max)
        # cloud over land : (idplcd & (final_prob > clr_max) & (WT == 0))
        # thin cloud over water : (idplcd & (wfinal_prob > wclr_max) & (WT == 1))
        # high prob cloud (land) : (final_prob > 99.0) & (WT == 0)
        # extremly cold cloud : (Temp < t_templ - 3500)
        id_final_cld = numexpr.evaluate('(idplcd & (final_prob > clr_max) & (WT == 0)) | (idplcd & (wfinal_prob > wclr_max) & (WT == 1)) | (Temp < t_templ - 3500)')

        ## Star with potential cloud mask
        # # potential cloud mask
        Cloud[id_final_cld] = 1

        # release memory
        del final_prob
        del wfinal_prob
        del id_final_cld

        ## Start with potential cloud shadow mask
        if shadow_prob:
            # band 4 flood fill
            nir = data4.astype('float32')
            # estimating background (land) Band 4 ref
            backg_B4 = scipy.stats.scoreatpercentile(nir[idlnd], 100.0 * l_pt)
            nir[mask == 0] = backg_B4
            # fill in regional minimum Band 4 ref
            nir = imfill_skimage(nir)
            nir = nir - data4 

            # band 5 flood fill
            swir = data5
            # estimating background (land) Band 4 ref
            backg_B5 = scipy.stats.scoreatpercentile(swir[idlnd], 100.0 * l_pt)
            swir[mask == 0] = backg_B5
            # fill in regional minimum Band 5 ref
            swir = imfill_skimage(swir)
            swir = swir - data5

            # compute shadow probability
            shadow_prob = numpy.minimum(nir, swir)
            # release remory
            del nir
            del swir

            Shadow[shadow_prob > 200] = 1
            # release remory
            del shadow_prob

        #Cloud[idplcd==True]=1 # all cld

        #*************************************************************************************#
        #*************************************************************************************#
        #*************************************************************************************#
        #************The following code may be removed as the new code has changed************#
        # Mask the non-contiguous pixels
        #Cloud[~(mask)] = 0

        ## # improving by majority filtering
        ## ERROR: not aware of a similar filter in scipy (though one may very well exist)
        ## Doing convolution of all surrounding pixels & filtering those > 4, which should in theory have the same result
        #Cloud = scipy.signal.convolve2d(Cloud, numpy.ones((3,3), Cloud.dtype.name))[1:-1,1:-1]
        #Cloud = (Cloud > 4).astype('uint8')
        ## Applying twice, makes a cleaner result
        #Cloud = scipy.signal.convolve2d(Cloud, numpy.ones((3,3), Cloud.dtype.name))[1:-1,1:-1]
        ##Cloud=(Cloud>4).astype('uint8')
        ## 3rd, still some single pixels at tile edges
        ##Cloud=scipy.signal.convolve2d(Cloud,numpy.ones((3,3),Cloud.dtype.name))[1:-1,1:-1]
        #Cloud = Cloud > 4
        #************The above code may be removed as the new code has changed****************#
        #*************************************************************************************#
        #*************************************************************************************#
        #*************************************************************************************#

    del data
    images = None
    gc.collect()

    # refine Water mask - Zhe's water mask (no confusion water/cloud)
    WT[numexpr.evaluate("(WT == 1) & (Cloud == 0)")] = 1
    # bwmorph changed Cloud to Binary
    Cloud = Cloud.astype('uint8')
    Cloud[mask == 0] = 255
    Shadow[mask == 0] = 255
    processing_time = time.time() - start_time

    gc.collect()
    cloud_mask = (Cloud == 1) & mask

    if ptm > 0.1:
        cloud_temp = Temp[cloud_mask]

        logfile.write("Snow Percent: %f\n" % ((float(Snow[mask].sum()) / float(mask.sum())) * 100.0))
        logfile.write("Cloud Mean: %f C\n" % (numpy.mean(cloud_temp) / 100.0))

        if numpy.sum(cloud_mask) > 0:
            cloud_stddev  = numpy.std(cloud_temp, dtype='float64', ddof=1) / 100.0
            pct_upper     = numpy.percentile(cloud_temp, 97.5) / 100.0
            pct_lower     = numpy.percentile(cloud_temp, 83.5) / 100.0
            pct_upper_max = numpy.percentile(cloud_temp, 98.75) / 100.0

            logfile.write("Standard Deviation: %f C\n" % cloud_stddev)
            logfile.write("97.5 percentile: %f C\n" % pct_upper)
            logfile.write("83.5 percentile: %f C\n" % pct_lower)
            logfile.write("98.75 percentile: %f C\n" % pct_upper_max)

    cloud_skew    = 0.0 # TODO
    #logfile.write("Skewness: %f\n" % cloud_skew)

    logfile.write("Final Cloud Layer Percent: %f\n" % ((float(Cloud[cloud_mask].sum()) / float(mask.sum())) * 100.0))
    logfile.write("FMask Process Time: %f seconds\n" % processing_time)

    logfile.write("Completed processing FMASK cloud cover...\n")

    # We'll modify the return argument for the Python implementation (geoT,prj) are added to the list
    return (zen,azi,ptm,Temp,t_templ,t_temph,WT,Snow,Cloud,Shadow,dim,ul,resolu,zc,geoT,prj)

def fcssm(Sun_zen,Sun_azi,ptm,Temp,t_templ,t_temph,Water,Snow,plcim,plsim,ijDim,resolu,ZC,cldpix,sdpix,snpix):
    """
    NEW:
    fcssm(dir_im,Sun_zen,Sun_azi,ptm,Temp,...
        t_templ,t_temph,Water,Snow,plcim,plsim,ijDim,jiUL,resolu,ZC,cldpix,sdpix,snpix)
    ORIGINAL:
    fcssm_1_6sav(dir_im,Sun_zen,Sun_azi,ptm,Temp,...
        t_templ,t_temph,Water,Snow,plcim,plsim,ijDim,jiUL,resolu,ZC,cldpix,sdpix)
    """
    """
    Calculates the cloud shadow mask for a scene, given solar geometry information, the thermal band for the scene & a cloud mask.

    :param Sun_zen:
        Solar Elevation angle (degrees).

    :param Sun_azi:
        Solar Azimuth angle (degrees).

    :param ptm:
        Percentage of deleted pixels.

    :param Temp:
        A numpy.ndarray containing the temperature band for the landsat scene (Celcius*100).
    :param t_templ:
        0.175 percentile background temperature (low).

    :param t_temph:
        0.825 percentile background temperature (high).

    :param Water:
        A numpy.ndarray of type Bool containing the water mask calculated by FMask.

    :param Snow:
        A numpy.ndarray of type Bool containing the snow mask calculated by FMask.

    :param plcim:
        A numpy.ndarray of type Bool containing the cloud mask calculated by FMask.

    :param plsim:
        A numpy.ndarray of type Bool containing the cloud shadow mask calculated by FMask.

    :param ijDim:
        A tuple containing the resolution of the scene bands (height, width).

    :param resolu:
        A tuple (number, numpber).

    :param ZC:
        The UTM Zone Number of the scene.

    :param cldpix:
        A number for the cloud mask dilation (in pixels).

    :param sdpix:
        A number for the cloud shadow mask dilation (in pixels)
    """
    # Function for Cloud, cloud Shadow, and Snow Masking 1.6.3sav
    # History of revisions:
    # cloud shadow do not have to overlap with potential cloud shadow layer (Zhe Zhu 04/24/2011)
    # exclude small cloud object <= 25 pixels (zhe Zhu 3/07/2011)
    # dilate shadow again (3 pixels as default) (Zhe Zhu 12/23/2010);
    # similarity < 0.95 (Zhe Zhu 11/06/2010)
    # boosts data by >5/9 (Zhe Zhu 12/08/2009)
    # use temperature to narrow iteration height (Zhe Zhu 12/09/2009)
    # fixed bug for height (Zhe Zhu 12/09/2009)
    # cloud DEM by thermal in cloud and shadow match (Zhe Zhu 1/03/2009)

    # solar elevation angle
    Sun_ele = 90.0 - Sun_zen
    sun_ele_rad = math.radians(Sun_ele)
    # solar azimuth anngle
    Sun_tazi = Sun_azi - 90.0
    sun_tazi_rad = math.radians(Sun_tazi)
    # assume resolu.x=resolu.y
    sub_size = resolu[0]
    win_height = ijDim[0]
    win_width = ijDim[1]

    # potential cloud & shadow layer
    cloud_test = numpy.zeros(ijDim,'uint8')
    shadow_test = numpy.zeros(ijDim,'uint8')
    # matched cloud & shadow layer
    shadow_cal = numpy.zeros(ijDim,'uint8')
    cloud_cal = numpy.zeros(ijDim,'uint8')
    # cloud_height=zeros(ijDim)# cloud relative height (m)
    # boundary layer
    boundary_test = numpy.zeros(ijDim,'uint8')
    # final cloud, shadow and snow mask
    cs_final = numpy.zeros(ijDim,'uint8')

    # get potential mask values
    shadow_test[plsim == 1] = 1# plshadow layer
    del plsim # empty memory

    boundary_test[plcim < 255] = 1 # boundary layer
    cloud_test[plcim == 1] = 1# plcloud layer
    del plcim # empty memory

    # revised percent of cloud on the scene after plcloud
    revised_ptm = numpy.sum(cloud_test) / numpy.sum(boundary_test)
    # no t test  => more than 98 # clouds and partly cloud over land
    # => no match => rest are definite shadows

    # cloud covers more than 90# of the scene
    # => no match => rest are definite shadows
    # fprintf('Cloud and cloud shadow matching ...\n')

    if ptm <= 0.1 or revised_ptm >= 0.90:
        #     fprintf('No Shadow Match due to too much cloud (>90 percent)\n')
        cloud_cal[cloud_test == True] = 1
        shadow_cal[cloud_test == False] = 1
        similar_num = -1
        #   height_num=-1

    else:
        #     fprintf('Shadow Match in processing\n')

        # define constants
        Tsimilar = 0.30
        Tbuffer = 0.95 # threshold for matching buffering
        max_similar = 0.95 # max similarity threshold
        num_cldoj = 3 # minimum matched cloud object (pixels)
        num_pix = 3 # number of inward pixes (90m) for cloud base temperature

        # enviromental lapse rate 6.5 degrees/km
        # dry adiabatic lapse rate 9.8 degrees/km
        rate_elapse = 6.5 # degrees/km
        rate_dlapse = 9.8 # degrees/km

        #     fprintf('Set cloud similarity = #.3f\n',Tsimilar)
        #     fprintf('Set matching buffer = #.3f\n',Tbuffer)
        #     fprintf('Shadow match for cloud object >= #d pixels\n',num_cldoj)


        i_step = 2 * sub_size * math.tan(sun_ele_rad) # move 2 pixel at a time

        # get moving direction
        (rows,cols)= numpy.nonzero(boundary_test)
        (y_ul,num) = (rows.min(), rows.argmin())
        x_ul = cols[num]

        (y_lr,num) = (rows.max(), rows.argmax())
        x_lr = cols[num]

        (x_ll,num) = (cols.min(), cols.argmin())
        y_ll = rows[num]

        (x_ur,num) = (cols.max(), cols.argmax())
        y_ur = rows[num]

        # get view angle geometry
        (A, B, C, omiga_par, omiga_per) = viewgeo(float(x_ul), float(y_ul), float(x_ur), float(y_ur), float(x_ll), float(y_ll), float(x_lr), float(y_lr))

        # Segmentate each cloud
        #     fprintf('Cloud segmentation & matching\n')
        (segm_cloud_init,segm_cloud_init_features) = scipy.ndimage.measurements.label(cloud_test, scipy.ndimage.morphology.generate_binary_structure(2,2))

        # filter out cloud object < than num_cldoj pixels
        morphology.remove_small_objects(segm_cloud_init, num_cldoj, in_place=True)
        segm_cloud, fw, inv = segmentation.relabel_from_one(segm_cloud_init)
        num = numpy.max(segm_cloud)

        # NOTE: properties is deprecated as of version 0.9 and all properties are computed. Currently using version 0.8.2. If this version or a later versionproves too slow, I'll implement another method. JS 16/12/2013
        # The properties is taking approx 3min, I can cut that down to just a few seconds using another method, but will leave for the time being.
        s = measure.regionprops(segm_cloud,  properties=['Area', 'Coordinates'])

        # Use iteration to get the optimal move distance
        # Calulate the moving cloud shadow

        # height_num=zeros(num) # cloud relative height (m)
        similar_num = numpy.zeros(num) # cloud shadow match similarity (m)

        # Newer method of looping through the cloud objects/segments JS 16/12/2013
        for cloud_type in s:

            cld_area  = cloud_type['Area']
            cld_label = cloud_type['Label']

            num_pixels = cld_area

            # Have re-formatted the arrays to be Python style memory ordering (2,num_pixels) JS 16/12/2013
            # moving cloud xys
            XY_type = numpy.zeros((2,num_pixels), dtype='uint32')

            # record the max threshold moving cloud xys
            tmp_XY_type = numpy.zeros((2,num_pixels), dtype='uint32')

            # corrected for view angle xys
            tmp_xys = numpy.zeros((2,num_pixels)) # Leave as float for the time being

            # record this original ids
            orin_cid = (cloud_type['Coordinates'][:,0],cloud_type['Coordinates'][:,1])

            # Temperature of the cloud object
            temp_obj = Temp[orin_cid]

            # assume object is round r_obj is radium of object
            r_obj    = math.sqrt(cld_area / math.pi)

            # number of inward pixes for correct temperature
            #        num_pix=8
            pct_obj = math.pow(r_obj - num_pix, 2) / math.pow(r_obj, 2)
            pct_obj = numpy.minimum(pct_obj, 1) # pct of edge pixel should be less than 1
            t_obj   = scipy.stats.mstats.mquantiles(temp_obj, pct_obj)

            # put the edge of the cloud the same value as t_obj
            temp_obj[temp_obj > t_obj] = t_obj

            # wet adiabatic lapse rate 6.5 degrees/km
            # dry adiabatic lapse rate 9.8 degrees/km
            #        rate_wlapse=6.5# degrees/km
            #        rate_dlapse=9.8# degrees/km

            Max_cl_height = 12000 # Max cloud base height (m)
            Min_cl_height = 200 # Min cloud base height (m)

            # refine cloud height range (m)
            Min_cl_height = max(Min_cl_height, 10 *(t_templ - 400 - t_obj) / rate_dlapse)
            Max_cl_height = min(Max_cl_height, 10 *(t_temph + 400 - t_obj))

            # initialize height and similarity info
            record_h = 0.0
            record_thresh = 0.0

            for base_h in numpy.arange(Min_cl_height, Max_cl_height, i_step): # iterate in height (m)
                # Get the true postion of the cloud
                # calculate cloud DEM with initial base height
                h = (10 * (t_obj - temp_obj) / rate_elapse + base_h)
                tmp_xys[1,:], tmp_xys[0,:] = mat_truecloud(orin_cid[1], orin_cid[0], h, A, B, C, omiga_par, omiga_per) # Function is returned as (x_new,y_new)

                # shadow moved distance (pixel)
                # i_xy=h*cos(sun_tazi_rad)/(sub_size*math.tan(sun_ele_rad))
                i_xy = h / (sub_size * math.tan(sun_ele_rad))

                if Sun_azi < 180:
                    XY_type[1,:] = numpy.round(tmp_xys[1,:] - i_xy * math.cos(sun_tazi_rad)) # X is for j,1
                    XY_type[0,:] = numpy.round(tmp_xys[0,:] - i_xy * math.sin(sun_tazi_rad)) # Y is for i,0
                else:
                    XY_type[1,:] = numpy.round(tmp_xys[1,:] + i_xy * math.cos(sun_tazi_rad)) # X is for j,1
                    XY_type[0,:] = numpy.round(tmp_xys[0,:] + i_xy * math.sin(sun_tazi_rad)) # Y is for i,0

                tmp_j = XY_type[1,:] # col
                tmp_i = XY_type[0,:] # row


                # the id that is out of the image
                out_id = (tmp_i < 0) | (tmp_i >= win_height) | (tmp_j < 0) | (tmp_j >= win_width)
                out_all = numpy.sum(out_id)

                tmp_ii = tmp_i[out_id == 0]
                tmp_jj = tmp_j[out_id == 0]

                tmp_id = [tmp_ii, tmp_jj]

                # the id that is matched (exclude original cloud)
                match_id = numexpr.evaluate("(b_test == 0) | ((seg != label) & ((cld_test > 0) | (shad_test == 1)))", {'b_test':boundary_test[tmp_id], 'seg':segm_cloud[tmp_id], 'label':cld_label, 'cld_test':cloud_test[tmp_id], 'shad_test':shadow_test[tmp_id]})
                matched_all = numpy.sum(match_id) + out_all

                # the id that is the total pixel (exclude original cloud)
                total_id = segm_cloud[tmp_id] != cld_label
                total_all = numpy.sum(total_id) + out_all

                thresh_match = numpy.float32(matched_all) / total_all
                if (thresh_match >= (Tbuffer * record_thresh)) and (base_h < (Max_cl_height - i_step)) and (record_thresh < 0.95):
                    if thresh_match > record_thresh:
                        record_thresh = thresh_match
                        record_h = h

                elif record_thresh > Tsimilar:
                    similar_num[cld_label -1] = record_thresh # -1 to account for the zero based index used by Python (MATLAB is 1 one based).
                    i_vir = record_h / (sub_size * math.tan(sun_ele_rad))
                    # height_num=record_h

                    if Sun_azi < 180:
                        tmp_XY_type[1,:] = numpy.round(tmp_xys[1,:] - i_vir * math.cos(sun_tazi_rad)) # X is for col j,2
                        tmp_XY_type[0,:] = numpy.round(tmp_xys[0,:] - i_vir * math.sin(sun_tazi_rad)) # Y is for row i,1
                    else:
                        tmp_XY_type[1,:] = numpy.round(tmp_xys[1,:] + i_vir * math.cos(sun_tazi_rad)) # X is for col j,2
                        tmp_XY_type[0,:] = numpy.round(tmp_xys[0,:] + i_vir * math.sin(sun_tazi_rad)) # Y is for row i,1

                    tmp_scol = tmp_XY_type[1,:]
                    tmp_srow = tmp_XY_type[0,:]

                    # put data within range
                    tmp_srow[tmp_srow < 0] = 0
                    tmp_srow[tmp_srow >= win_height] = win_height - 1
                    tmp_scol[tmp_scol < 0] = 0
                    tmp_scol[tmp_scol >= win_width] = win_width - 1

                    tmp_sid = [tmp_srow, tmp_scol] # sub2ind(ijDim,tmp_srow,tmp_scol)
                    # give shadow_cal=1
                    shadow_cal[tmp_sid] = 1
                    # record matched cloud
                    #cloud_cal(orin_cid)=1
                    # cloud_height[orin_cid]=record_h
                    break
                else:
                    record_thresh = 0.0

        # # dilate each cloud and shadow object by 3 and 6 pixel outward in 8 connect directions
        #    cldpix=3 # number of pixels to be dilated for cloud
        #    sdpix=3 # number of pixels to be dilated for shadow
        #fprintf('Dilate #d pixels for cloud & #d pixels for shadow objects\n',cldpix,sdpix)

        # NOTE: An alternative for a structuring element would be to use the iterations parameter of binary_dilation()
        # The number of iterations is equal to the number of dilations if using a 3x3 structuring element. JS 16/12/2013
        SEc  = 2 * cldpix + 1
        SEc  = numpy.ones((SEc, SEc), 'uint8')
        SEs  = 2 * sdpix + 1
        SEs  = numpy.ones((SEs, SEs), 'uint8')
        SEsn = 2 * snpix + 1
        SEsn = numpy.ones((SEsn, SEsn), 'uint8')

        # dilate shadow first
        # NOTE: The original transcription returned the inverse, i.e. cloud_shadow = 0 rather than 1. We'll try inverting it outside this function in order to preserve the original return values of Fmask
        shadow_cal = scipy.ndimage.morphology.binary_dilation(shadow_cal, structure=SEs)

        #     # find shadow within plshadow
        #     shadow_cal(shadow_test~=1)=0
        #     # dilate shadow again with the more accurate cloud shadow
        #     shadow_cal=imdilate(shadow_cal,SEs)

        segm_cloud_tmp = numexpr.evaluate("segm_cloud != 0")
        # NOTE: The original transcription returned the inverse, i.e. cloud = 0 rather than 1. We'll try inverting it outside this function in order to preserve the original return values of Fmask
        cloud_cal = scipy.ndimage.morphology.binary_dilation(segm_cloud_tmp, structure=SEc)

        Snow = scipy.ndimage.morphology.binary_dilation(Snow, structure=SEsn)

    cs_final[Water == 1] = 1
    # mask from plcloud
    # step 1 snow or unknow
<<<<<<< HEAD
    cs_final[Snow==1]=3 # snow
    # step 2 shadow above snow and everyting
    cs_final[shadow_cal==1]=2 #shadow
=======
    cs_final[Snow == 1] = 3 # snow
    # step 2 shadow above snow and everyting
    cs_final[shadow_cal == 1] = 2 #shadow
>>>>>>> 4bebcd60
    # step 3 cloud above all
    cs_final[cloud_cal == 1] = 4 # cloud
    cs_final[boundary_test == 0] = 255

    # record cloud and cloud shadow percent
    tmpcs = ((cs_final == 1) | (cs_final == 3)).astype('uint8')
    cspt = 100.0 * (tmpcs.sum() / boundary_test.sum())

    return (similar_num, cspt, shadow_cal, cs_final)

# viewgeo function
def viewgeo(x_ul, y_ul, x_ur, y_ur, x_ll, y_ll, x_lr, y_lr):
    # imput "x",j
    # imput "y",i
    # imput cloud height "h"

    x_u = (x_ul + x_ur) / 2
    x_l = (x_ll + x_lr) / 2
    y_u = (y_ul + y_ur) / 2
    y_l = (y_ll + y_lr) / 2

    K_ulr =(y_ul - y_ur) / (x_ul - x_ur) # get k of the upper left and right points
    K_llr = (y_ll - y_lr) / (x_ll - x_lr) # get k of the lower left and right points
    K_aver = (K_ulr + K_llr) / 2
    omiga_par = math.atan(K_aver) # get the angle of parallel lines k (in pi)

    # AX(j)+BY(i)+C=0
    A = y_u - y_l
    B = x_l - x_u
    C = y_l * x_u - x_l * y_u

    omiga_per = math.atan( B / A) # get the angle which is perpendicular to the trace line
    return (A,B,C,omiga_par,omiga_per)

# mat_truecloud function
def mat_truecloud(x, y, h, A, B, C, omiga_par, omiga_per):
    # imput "x",j col
    # imput "y",i row
    # imput cloud height "h"
    H = 705000 # average Landsat 7 height (m)
    dist = (A * x + B * y + C) / math.sqrt(A * A + B * B) # from the cetral perpendicular (unit: pixel)
    dist_par = dist / math.cos(omiga_per - omiga_par)
    dist_move = dist_par * h / H # cloud move distance (m)
    delt_x = dist_move * math.cos(omiga_par)
    delt_y = dist_move * math.sin(omiga_par)

    x_new = x + delt_x # new x, j
    y_new = y + delt_y # new y, i

    return (x_new, y_new)

if __name__ == '__main__':

    parser = argparse.ArgumentParser(description='Computes the Fmask algorithm. Cloud, cloud shadow and Fmask combined (contains thecloud, cloud shadow and snow masks in a single array) are output to disk.')
    parser.add_argument('--mtl', required=True, help='The full file path to the Landsat MTL file.')
    parser.add_argument('--cldprob', type=float, default=22.5, help='The cloud probability for the scene. Default is 22.5 percent.')
    parser.add_argument('--cldpix', type=int, default=3, help='The number of pixels to be dilated for the cloud mask. Default is 3.')
    parser.add_argument('--sdpix', type=int, default=3, help='The number of pixels to be dilated for the cloud shadow mask. Default is 3.')
    parser.add_argument('--snpix', type=int, default=3, help='The number of pixels to be dilated for the snow mask. Default is 3.')
    parser.add_argument('--outdir', required=True, help='The full file path of the output directory that will contain the Fmask results.')

    parsed_args = parser.parse_args()
    mtl         = parsed_args.mtl
    cldprob     = parsed_args.cldprob
    cldpix      = parsed_args.cldpix
    sdpix       = parsed_args.sdpix
    snpix       = parsed_args.snpix
    outdir      = parsed_args.outdir

    # Check that the MTL file exists
    assert os.path.exists(mtl), "Invalid filename: %s" % mtl

    # Check that the output directory exists
    assert os.path.exists(outdir), "Directory doesn't exist: %s" % outdir

    # Create the output filenames
    log_fname          = os.path.join(outdir, 'FMASK_LOGFILE.txt')
    cloud_fname        = os.path.join(outdir, 'fmask_cloud')
    cloud_shadow_fname = os.path.join(outdir, 'fmask_cloud_shadow')
    fmask_fname        = os.path.join(outdir, 'fmask')

    # Open the MTL file.
    # The original MATLAB code opens the file twice to retrieve the Landsat number.
    # It would be better to open it once and restructure the function parameters.
    data = {}
    fl = open(mtl,'r')
    file_lines = fl.readlines()
    for line in file_lines:
        values = line.split(' = ')
        if len(values) != 2:
            continue

        data[values[0].strip()] = values[1].strip().strip('"')

    fl.close()

    # Identify Landsat Number (Lnum = 4, 5 or 7)
    LID=data['SPACECRAFT_ID']
    Lnum=int(LID[len(LID)-1])

    st = datetime.datetime.now()
    zen,azi,ptm,Temp,t_templ,t_temph,WT,Snow,Cloud,Shadow,dim,ul,resolu,zc,geoT,prj = plcloud(mtl, cldprob, num_Lst=Lnum, shadow_prob=True, log_filename=log_fname)
    et = datetime.datetime.now()
    print 'time taken for plcloud function: ', et - st
    st = datetime.datetime.now()
    similar_num, cspt, shadow_cal, cs_final = fcssm(zen, azi, ptm, Temp, t_templ, t_temph, WT, Snow, Cloud, Shadow, dim, resolu, zc, cldpix, sdpix, snpix)
    et = datetime.datetime.now()
    print 'time taken for fcssm function: ', et - st

    c = gdal.GetDriverByName('ENVI').Create(cloud_fname, Cloud.shape[1], Cloud.shape[0], 1, gdal.GDT_Byte)
    c.SetGeoTransform(geoT)
    c.SetProjection(prj)
    c.GetRasterBand(1).WriteArray(Cloud*255)
    c = None

    c = gdal.GetDriverByName('ENVI').Create(cloud_shadow_fname, shadow_cal.shape[1], shadow_cal.shape[0], 1, gdal.GDT_Byte)
    c.SetGeoTransform(geoT)
    c.SetProjection(prj)
    c.GetRasterBand(1).WriteArray(shadow_cal*255)
    c = None

    c = gdal.GetDriverByName('ENVI').Create(fmask_fname, cs_final.shape[1], cs_final.shape[0], 1, gdal.GDT_Byte)
    c.SetGeoTransform(geoT)
    c.SetProjection(prj)
    c.GetRasterBand(1).WriteArray(cs_final)
    c = None

    # TODO: Save water/snow masks?<|MERGE_RESOLUTION|>--- conflicted
+++ resolved
@@ -1434,15 +1434,9 @@
     cs_final[Water == 1] = 1
     # mask from plcloud
     # step 1 snow or unknow
-<<<<<<< HEAD
-    cs_final[Snow==1]=3 # snow
-    # step 2 shadow above snow and everyting
-    cs_final[shadow_cal==1]=2 #shadow
-=======
     cs_final[Snow == 1] = 3 # snow
     # step 2 shadow above snow and everyting
     cs_final[shadow_cal == 1] = 2 #shadow
->>>>>>> 4bebcd60
     # step 3 cloud above all
     cs_final[cloud_cal == 1] = 4 # cloud
     cs_final[boundary_test == 0] = 255
