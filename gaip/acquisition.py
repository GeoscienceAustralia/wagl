"""
Core code.
"""
import os
import re
import gaip
import copy
import json
import datetime

from functools import total_ordering
from os.path import isdir, join as pjoin, dirname

REF, THM, PAN, ATM, BQA = range(5)

BAND_TYPE = {
    'Reflective': REF,
    'Thermal': THM,
    'Panchromatic': PAN,
    'Atmosphere': ATM,
    'Quality': BQA
}

with open(pjoin(dirname(__file__), 'sensors.json')) as fo:
    SENSORS = json.load(fo)


@total_ordering
class Acquisition(object):

    """Acquisition metadata."""

    def __init__(self, metadata):
        for v in metadata.values():
            self.__dict__.update(v)

    def __eq__(self, other):
        return self.band_name == other.band_name

    def __lt__(self, other):
        return self.band_name < other.band_name

    def __repr__(self):
        return 'Acquisition(band_name=' + self.band_name + ')'

    def data(self, out=None):
        """
        Return `numpy.array` of the data for this acquisition.
        If `out` is supplied, it must be a numpy.array into which
        the Acquisition's data will be read.
        """
        return gaip.data(self, out=out)

    def data_and_box(self, out=None):
        """
        Return a tuple comprising the `numpy.array` of the data for this
        Acquisition and the `GriddedGeoBox` describing the spatial extent.
        If `out` is supplied, it must be a numpy.array into which
        the Acquisition's data will be read.
        for this acquisition.
        """
        return gaip.data_and_box(self, out=out)

    def gridded_geo_box(self):
        """Return the `GriddedGeoBox` for this acquisition."""
        return gaip.gridded_geo_box(self)


class LandsatAcquisition(Acquisition):

    """A Landsat acquisition."""

    def __init__(self, metadata):
        super(LandsatAcquisition, self).__init__(metadata)

    @property
    def samples(self):
        """The number of samples (aka. `height`)."""
        if self.band_type == REF:
            return self.product_samples_ref
        if self.band_type == THM:
            return self.product_samples_thm
        if self.band_type == PAN:
            return self.product_samples_pan

    @property
    def lines(self):
        """The number of lines."""
        if self.band_type == REF:
            return self.product_lines_ref
        if self.band_type == THM:
            return self.product_lines_thm
        if self.band_type == PAN:
            return self.product_lines_pan

    @property
    def grid_cell_size(self):
        """The resolution of the cell."""
        if self.band_type == REF:
            return self.grid_cell_size_ref
        if self.band_type == THM:
            return self.grid_cell_size_thm
        if self.band_type == PAN:
            return self.grid_cell_size_pan

    @property
    def height(self):
        """The height of the acquisition (aka. `samples`)."""
        return self.samples

    @property
    def width(self):
        """The width of the acquisition (aka. `lines`)."""
        return self.lines

    @property
    def resolution(self):
        """The resolution of the acquisition (aka. `grid_cell_size`)."""
        return self.grid_cell_size

    @property
    def scene_center_datetime(self):
        """The acquisition time."""
        return datetime.datetime.combine(self.acquisition_date,
                                         self.scene_center_time)

    @property
    def scene_centre_datetime(self):
        """The acquisition time."""
        return self.scene_center_datetime

    @property
    def min_radiance(self):
        """The minimum radiance (aka. `lmin`)."""
        return self.lmin

    @property
    def max_radiance(self):
        """The maximum radiance (aka. `lmax`)."""
        return self.lmax

    @property
<<<<<<< HEAD
    def decimal_hour(self):
        return (self.scene_centre_time.hour + (self.scene_centre_time.minute
                + (self.scene_centre_time.second 
                   + self.scene_centre_time.microsecond / 1000000.0) / 60.0)
                / 60.0)
=======
    def gain(self):
        """The sensor gain"""
        return (self.lmax - self.lmin)/(self.qcalmax - self.qcalmin)

    @property
    def bias(self):
        """Sensor bias"""
        return self.lmax - (self.gain * self.qcalmax)
>>>>>>> 1e5a013e


class Landsat5Acquisition(LandsatAcquisition):

    """ Landsat 5 acquisition. """

    def __init__(self, metadata):
        super(Landsat5Acquisition, self).__init__(metadata)

    @property
    def scene_center_time(self):
        """The acquisition time."""
        return self.scene_center_scan_time

    @property
    def date_acquired(self):
        """The acquisition time."""
        return self.acquisition_date

class Landsat7Acquisition(LandsatAcquisition):

    """ Landsat 7 acquisition. """

    def __init__(self, metadata):
        super(Landsat7Acquisition, self).__init__(metadata)

    @property
    def scene_center_time(self):
        """The acquisition time."""
        return self.scene_center_scan_time

    @property
    def date_acquired(self):
        """The acquisition time."""
        return self.acquisition_date


class Landsat8Acquisition(LandsatAcquisition):

    """ Landsat 8 acquisition. """

    def __init__(self, metadata):
        super(Landsat8Acquisition, self).__init__(metadata)

    @property
    def samples(self):
        """The number of samples (aka. `height`)."""
        if self.band_type == REF:
            return self.reflective_samples
        if self.band_type == ATM:
            return self.reflective_samples
        if self.band_type == BQA:
            return self.reflective_samples
        if self.band_type == PAN:
            return self.panchromatic_samples

    @property
    def lines(self):
        """The number of lines (aka. `width`)."""
        if self.band_type == REF:
            return self.reflective_lines
        if self.band_type == ATM:
            return self.reflective_lines
        if self.band_type == BQA:
            return self.reflective_lines
        if self.band_type == PAN:
            return self.panchromatic_lines

    @property
    def grid_cell_size(self):
        """The resolution of the cell."""
        if self.band_type == REF:
            return self.grid_cell_size_reflective
        if self.band_type == ATM:
            return self.grid_cell_size_reflective
        if self.band_type == BQA:
            return self.grid_cell_size_reflective
        if self.band_type == PAN:
            return self.grid_cell_size_panchromatic

    @property
    def acquisition_date(self):
        """The acquisition time."""
        return self.date_acquired

    @property
    def min_radiance(self):
        """The minimum radiance."""
        return getattr(self, 'radiance_minimum')

    @property
    def max_radiance(self):
        """The minimum radiance."""
        return getattr(self, 'radiance_maximum')

    @property
    def lmin(self):
        """The spectral radiance that is scaled to QCALMIN in
        watts/(meter squared * ster * micrometers). """
        return getattr(self, 'radiance_minimum')

    @property
    def lmax(self):
        """The spectral radiance that is scaled to QCALMAX in
        watts/(meter squared * ster * micrometers). """
        return getattr(self, 'radiance_maximum')

    @property
    def qcalmin(self):
        """The minimum quantized calibrated pixel value."""
        return getattr(self, 'quantize_cal_min')

    @property
    def qcalmax(self):
        """The maximum quantized calibrated pixel value."""
        return getattr(self, 'quantize_cal_max')

    @property
    def min_reflectance(self):
        """The minimum reflectance."""
        return getattr(self, 'reflectance_minimum')

    @property
    def max_reflectance(self):
        """The maximum reflectance."""
        return getattr(self, 'reflectance_maximum')

    @property
    def zone_number(self):
        """The UTM zone number."""
        return getattr(self, 'utm_zone')

    @property
    def gain(self):
        """The sensor gain
        """
        return self.radiance_mult

    @property
    def bias(self):
        """Sensor bias
        Use value from MTL file for consistency with SceneDataset code
        """
        return self.radiance_add


ACQUISITION_TYPE = {
    'Landsat5_TM': Landsat5Acquisition,
    'Landsat7_ETM+': Landsat7Acquisition,
    'LANDSAT_8_OLI': Landsat8Acquisition
}


def find_in(path, s, suffix='txt'):
    """Search through `path` and its children for the first occurance of a
    file with `s` in its name. Returns the path of the file or `None`. """
    for root, _, files in os.walk(path):
        for f in files:
            if s in f and f.endswith(suffix):
                return os.path.join(root, f)
    return None

def find_all_in(path, s):
    """
    Search through `path` and its children for all occurances of 
    files with `s` in their name. Returns the (possibly empty) list of file paths
    """
    result = []
    for root, _, files in os.walk(path):
        for f in files:
            if s in f:
                result.append(os.path.join(root, f))
    return result


def acquisitions(path):
    """
    Return a list of Acquisition objects from `path`. The argument `path`
    can be a MTL file or a directory name. 

    If `path` is a directory will be searched to find an MTL file. If this 
    search fails the directory will be searched for a collection of GeoTiff 
    files.

    The search will include the `path` directory and its children.
    """

    try:
        acqs = acquisitions_via_MTL(path)
    except OSError:
        acqs = acquisitions_via_geotiff(path)

    return acqs

def acquisitions_via_geotiff(path):
    """
    Collect all the GeoTiffs in the supplied directory path and return as
    a list of Acquisitions. Acquisition properties are extracted from the
    filename.
    """
    NAME_PATTERN = '(?P<spacecraft_id>LS\d)_(?P<sensor_id>\w+)_(?P<product_type>\w+)' \
        '_(?P<product_id>P\d+)_GA(?P<product_code>.*)-(?P<station_id>\d+)_' \
        '(?P<wrs_path>\d+)_(?P<wrs_row>\d+)_(?P<acquisition_date>\d{8})_' \
        'B(?P<band_num>\d{2})\.tif'

    acqs = []
    if isdir(path):
        p = re.compile(NAME_PATTERN)
        for tif_path in find_all_in(path, 'tif'):
            dir_name, file_name = os.path.split(tif_path)
            match_obj = p.match(file_name)
            if match_obj is not None:
                md = match_obj.groupdict()
 
                # normalise the band number

                bn = int(md['band_num'])
                if bn % 10 == 0:
                    bn = bn / 10
                md['band_num'] = bn

                # convert acquisition_date to a datetime

                ad = md['acquisition_date']
                md['acquisition_date'] = datetime.datetime(int(ad[0:4]), int(ad[4:6]), \
                    int(ad[6:8]))

                # band_name is required

                md['band_name'] = 'band%d' % (bn, )

                # file and directory name

                md['dir_name'] = dir_name
                md['file_name'] = file_name

                # create the Acquisition
                acqs.append(Acquisition({'md':md}))

    return sorted(acqs)

def acquisitions_via_MTL(path):
    """Obtain a list of Acquisition objects from `path`. The argument `path`
    can be a MTL file or a directory name. If `path` is a directory then the 
    MTL file will be search for in the directory and its children."""

    if isdir(path):
        filename = find_in(path, 'MTL')
    else:
        filename = path

    if filename is None:
        raise OSError("Cannot find MTL file in %s" % path)


    data = gaip.load_mtl(filename)
    bandfiles = [k for k in data['PRODUCT_METADATA'].keys() if 'band' in k
                 and 'file_name' in k]
    bands = [b.replace('file_name', '').strip('_') for b in bandfiles]

    # We now create an acquisition object for each band and make the
    # parameters names nice.

    acqs = []
    for band in bands:

        # create a new copy
        new = copy.deepcopy(data)

        # remove unnecessary values
        for kv in new.values():
            for k in kv.keys():
                if band in k:
                    # remove the values for the other bands
                    rm = [k.replace(band, b) for b in bands if b != band]
                    for r in rm:
                        try:
                            del kv[r]
                        except KeyError:
                            pass
                    # rename old key to remove band information
                    newkey = k.replace(band, '').strip('_')
                    kv[newkey] = kv[k]
                    del kv[k]

        # set path
        dir_name = os.path.dirname(os.path.abspath(filename))
        new['PRODUCT_METADATA']['dir_name'] = dir_name

        # set band name and number
        new['PRODUCT_METADATA']['band_name'] = band
        try:
            band_num = int(band.replace('band', '').strip('_'))
            new['PRODUCT_METADATA']['band_num'] = band_num
        except ValueError:
            new['PRODUCT_METADATA']['band_num'] = None

        product = new['PRODUCT_METADATA']
        spacecraft = product['spacecraft_id']
        sensor = product['sensor_id']

        new['SPACECRAFT'] = {}
        db = SENSORS[spacecraft]
        for k, v in db.iteritems():
            if k is not 'sensors':
                try:
                    new['SPACECRAFT'][k.encode('ascii')] = v.encode('ascii')
                except AttributeError:
                    new['SPACECRAFT'][k.encode('ascii')] = v

        new['SENSOR_INFO'] = {}
        db = db['sensors'][sensor]
        for k, v in db.iteritems():
            if k is not 'bands':
                new['SENSOR_INFO'][k.encode('ascii')] = v

        bandname = band.replace('band', '').strip('_')
        new['BAND_INFO'] = {}
        db = db['bands'][bandname]
        for k, v in db.iteritems():
            new['BAND_INFO'][k.encode('ascii')] = v
        band_type = db['type_desc']
        new['BAND_INFO']['band_type'] = BAND_TYPE[band_type]

        try:
            acqtype = ACQUISITION_TYPE[spacecraft + '_' + sensor]
        except KeyError:
            acqtype = LandsatAcquisition

        acqs.append(acqtype(new))

    return sorted(acqs)<|MERGE_RESOLUTION|>--- conflicted
+++ resolved
@@ -140,13 +140,13 @@
         return self.lmax
 
     @property
-<<<<<<< HEAD
     def decimal_hour(self):
         return (self.scene_centre_time.hour + (self.scene_centre_time.minute
                 + (self.scene_centre_time.second 
                    + self.scene_centre_time.microsecond / 1000000.0) / 60.0)
                 / 60.0)
-=======
+
+    @property
     def gain(self):
         """The sensor gain"""
         return (self.lmax - self.lmin)/(self.qcalmax - self.qcalmin)
@@ -155,7 +155,6 @@
     def bias(self):
         """Sensor bias"""
         return self.lmax - (self.gain * self.qcalmax)
->>>>>>> 1e5a013e
 
 
 class Landsat5Acquisition(LandsatAcquisition):
