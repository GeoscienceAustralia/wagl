--- conflicted
+++ resolved
@@ -4,25 +4,12 @@
 Test configurations of the tp5 file format for MODTRAN 5.4.
 """
 
-from os.path import join as pjoin, abspath, dirname
 from pathlib import Path
 import unittest
 from wagl import modtran_profiles as mp
 
-<<<<<<< HEAD
 FNAME1 = Path(__file__).parent.joinpath("data", "MIDLAT-SUMMER-ALBEDO.tp5")
 FNAME2 = Path(__file__).parent.joinpath("data", "TROPICAL-ALBEDO.tp5")
-=======
-DATA_DIR = pjoin(dirname(abspath(__file__)), "data")
-FNAME1 = pjoin(DATA_DIR, "TL_alb_0.tp5")
-FNAME2 = pjoin(DATA_DIR, "TL_alb_0_binary.tp5")
-FNAME3 = pjoin(DATA_DIR, "TL_alb_t.tp5")
-FNAME4 = pjoin(DATA_DIR, "TL_alb_t_binary.tp5")
-FNAME5 = pjoin(DATA_DIR, "point-3-albedo-0.tp5")
-FNAME6 = pjoin(DATA_DIR, "point-3-albedo-0_binary.tp5")
-FNAME7 = pjoin(DATA_DIR, "point-3-albedo-t.tp5")
-FNAME8 = pjoin(DATA_DIR, "point-3-albedo-t_binary.tp5")
->>>>>>> a881eba9
 
 
 class Tp5Test(unittest.TestCase):
@@ -36,11 +23,7 @@
         Test the mid latitude summer albedo configuration.
         """
         test = mp.MIDLAT_SUMMER_ALBEDO.format(
-<<<<<<< HEAD
             aerosol_type=3,
-=======
-            binary=" ",
->>>>>>> a881eba9
             albedo=0.0,
             water=1.07000122070313,
             ozone=0.28499999642372,
@@ -61,90 +44,12 @@
 
         self.assertTrue(test == data)
 
-<<<<<<< HEAD
-=======
-    def test_midlat_summer_albedo_b(self):
-        """
-        Test the mid latitude summer albedo binary configuration.
-        """
-        test = mp.MIDLAT_SUMMER_ALBEDO.format(
-            binary="T",
-            albedo=0.0,
-            water=1.07000122070313,
-            ozone=0.28499999642372,
-            filter_function="landsat7_vsir.flt",
-            visibility=-0.02264800000000,
-            elevation=0.70900000000000,
-            sat_height=705.0,
-            sat_view=171.000748,
-            doy=212,
-            lat=-29.33856209871443,
-            lon=209.88857485506449,
-            time=23.73920805027778,
-            sat_azimuth=279.408417,
-        )
-
-        with open(FNAME2, "r") as src:
-            data = "".join(src.readlines())
-
-        self.assertTrue(test == data)
-
-    def test_midlat_summer_trans(self):
-        """
-        Test the mid latitude summer transmittance configuration.
-        """
-        test = mp.MIDLAT_SUMMER_TRANSMITTANCE.format(
-            binary=" ",
-            albedo=0.0,
-            water=1.07000122070313,
-            ozone=0.28499999642372,
-            filter_function="landsat7_vsir.flt",
-            visibility=-0.02264800000000,
-            elevation=0.70900000000000,
-            sat_height=705.0,
-            sat_view=171.000748,
-            doy=212,
-            sat_view_offset=180.0 - 171.000748,
-        )
-
-        with open(FNAME3, "r") as src:
-            data = "".join(src.readlines())
-
-        self.assertTrue(test == data)
-
-    def test_midlat_summer_trans_b(self):
-        """
-        Test the mid latitude summer transmittance binary configuration.
-        """
-        test = mp.MIDLAT_SUMMER_TRANSMITTANCE.format(
-            binary="T",
-            albedo=0.0,
-            water=1.07000122070313,
-            ozone=0.28499999642372,
-            filter_function="landsat7_vsir.flt",
-            visibility=-0.02264800000000,
-            elevation=0.70900000000000,
-            sat_height=705.0,
-            sat_view=171.000748,
-            doy=212,
-            sat_view_offset=180.0 - 171.000748,
-        )
-
-        with open(FNAME4, "r") as src:
-            data = "".join(src.readlines())
-
-        self.assertTrue(test == data)
-
->>>>>>> a881eba9
     def test_tropical_albedo(self):
         """
         Test the tropical albedo configuration.
         """
         test = mp.TROPICAL_ALBEDO.format(
-<<<<<<< HEAD
             aerosol_type=3,
-=======
-            binary=" ",
             albedo=0.0,
             water=1.3500000000000001,
             ozone=0.25600001,
@@ -160,86 +65,8 @@
             sat_azimuth=278.77069,
         )
 
-        with open(FNAME5, "r") as src:
+        with open(FNAME2, "r") as src:
             data = "".join(src.readlines())
-
-        self.assertTrue(test == data)
-
-    def test_tropical_albedo_b(self):
-        """
-        Test the tropical albedo binary configuration.
-        """
-        test = mp.TROPICAL_ALBEDO.format(
-            binary="T",
->>>>>>> a881eba9
-            albedo=0.0,
-            water=1.3500000000000001,
-            ozone=0.25600001,
-            filter_function="landsat8_vsir.flt",
-            visibility=-0.043157435953617096,
-            elevation=0.378,
-            sat_height=705.0,
-            sat_view=171.00043,
-            doy=200,
-            lat=-20.247597626228778,
-            lon=229.23617402910139,
-            time=1.2133087877777777,
-            sat_azimuth=278.77069,
-        )
-
-<<<<<<< HEAD
-        with open(FNAME2, 'r') as src:
-            data = ''.join(src.readlines())
-=======
-        with open(FNAME6, "r") as src:
-            data = "".join(src.readlines())
-
-        self.assertTrue(test == data)
-
-    def test_tropical_trans(self):
-        """
-        Test the tropical transmittance configuration.
-        """
-        test = mp.TROPICAL_TRANSMITTANCE.format(
-            binary=" ",
-            albedo=0.0,
-            water=1.3500000000000001,
-            ozone=0.25600001,
-            filter_function="landsat8_vsir.flt",
-            visibility=-0.043157435953617096,
-            elevation=0.378,
-            sat_height=705.0,
-            sat_view=171.00043,
-            doy=200,
-            sat_view_offset=8.99957275390625,
-        )
-
-        with open(FNAME7, "r") as src:
-            data = "".join(src.readlines())
-
-        self.assertTrue(test == data)
-
-    def test_tropical_trans_b(self):
-        """
-        Test the tropical transmittance binary configuration.
-        """
-        test = mp.TROPICAL_TRANSMITTANCE.format(
-            binary="T",
-            albedo=0.0,
-            water=1.3500000000000001,
-            ozone=0.25600001,
-            filter_function="landsat8_vsir.flt",
-            visibility=-0.043157435953617096,
-            elevation=0.378,
-            sat_height=705.0,
-            sat_view=171.00043,
-            doy=200,
-            sat_view_offset=8.99957275390625,
-        )
-
-        with open(FNAME8, "r") as src:
-            data = "".join(src.readlines())
->>>>>>> a881eba9
 
         self.assertTrue(test == data)
 
